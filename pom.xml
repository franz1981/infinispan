<?xml version='1.0' encoding='UTF-8'?>
<project xmlns="http://maven.apache.org/POM/4.0.0" xmlns:xsi="http://www.w3.org/2001/XMLSchema-instance" xsi:schemaLocation="http://maven.apache.org/POM/4.0.0 http://maven.apache.org/xsd/maven-4.0.0.xsd">
   <modelVersion>4.0.0</modelVersion>

   <parent>
      <groupId>org.infinispan</groupId>
      <artifactId>infinispan-parent</artifactId>
<<<<<<< HEAD
      <version>5.1.0.CR4</version>
=======
      <version>5.1.0.FINAL</version>
>>>>>>> 4972cfb5
      <relativePath>parent/pom.xml</relativePath>
   </parent>

   <groupId>org.infinispan</groupId>
   <artifactId>infinispan</artifactId>

   <name>Infinispan Distribution</name>
   <description>Builds the complete Infinispan distribution bundles</description>
   <packaging>pom</packaging>

   <modules>
      <module>parent</module>
      <module>core</module>
<!--      <module>tools</module>
      <module>query</module>
      <module>tree</module>
      <module>lucene-directory</module>
      <module>cachestore</module>
      <module>cachestore/jdbc</module>
      <module>cachestore/jdbm</module>
      <module>cachestore/bdbje</module>
      <module>cachestore/cloud</module>
      <module>cachestore/remote</module>
      <module>cachestore/cassandra</module>
      <module>server</module>
      <module>server/core</module>
      <module>server/memcached</module>
      <module>server/hotrod</module>
      <module>server/websocket</module>
      <module>server/rest</module>
      <module>client/hotrod-client</module>
      <module>rhq-plugin</module>
      <module>spring</module>
      <module>demos/gui</module>
      <module>demos/ec2</module>
      <module>demos/distexec</module>
      <module>demos/ec2-ui</module>
      <module>demos/directory</module>
      <module>demos/lucene-directory-demo</module>
      <module>demos/gridfs-webdav</module>
      <module>demos/nearcache</module>
      <module>demos/nearcache-client</module>
      <module>cdi/extension</module>
      <module>cdi/tck-runner</module>-->
   </modules>

   <profiles>
      <profile>
         <id>distribution</id>
         <activation>
            <activeByDefault>false</activeByDefault>
         </activation>
         <properties>
            <maven.test.skip.exec>true</maven.test.skip.exec>
         </properties>
         <build>
            <plugins>
               <plugin>
                  <groupId>org.apache.maven.plugins</groupId>
                  <artifactId>maven-javadoc-plugin</artifactId>
                  <version>2.6.1</version>
                  <executions>
                     <execution>
                        <id>javadoc</id>
                        <phase>prepare-package</phase>
                        <goals>
                           <goal>aggregate</goal>
                        </goals>
                        <configuration>
                           <quiet>true</quiet>
<<<<<<< HEAD

=======
                           
>>>>>>> 4972cfb5
                           <stylesheetfile>${basedir}/src/javadoc/stylesheet.css</stylesheetfile>
                           <javadocDirectory>${basedir}/src/javadoc</javadocDirectory>
                           <docfilessubdirs>true</docfilessubdirs>
                           <links>
                              <link>http://java.sun.com/javase/6/docs/api/</link>
                              <link>http://java.sun.com/javaee/5/docs/api/</link>
                           </links>
                           <footer>
--&gt;
                      &lt;!-- Google Analytics --&gt;
&lt;!--
&lt;script type='text/javascript'&gt;
var gaJsHost = (("https:" == document.location.protocol) ? "https://ssl." : "http://www.");
document.write(unescape("%3Cscript src='" + gaJsHost + "google-analytics.com/ga.js' type='text/javascript'%3E%3C/script%3E"));
&lt;/script&gt;
&lt;script type='text/javascript'&gt;
try {
var pageTracker = _gat._getTracker("UA-8601422-4");
pageTracker._trackPageview();
} catch(err) {}&lt;/script&gt;
                     </footer>
                        </configuration>
                     </execution>
                  </executions>
               </plugin>
               <plugin>
                  <groupId>org.apache.maven.plugins</groupId>
                  <artifactId>maven-jar-plugin</artifactId>
                  <executions>
                     <execution>
                        <id>build-test-jar</id>
                        <phase>none</phase>
                     </execution>
                  </executions>
               </plugin>
               <plugin>
                  <groupId>org.apache.maven.plugins</groupId>
                  <artifactId>maven-assembly-plugin</artifactId>
                  <version>2.2-beta-3</version>
                  <executions>
                     <execution>
                        <id>assemble</id>
                        <phase>package</phase>
                        <goals>
                           <goal>single</goal>
                        </goals>
                     </execution>
                  </executions>
                  <configuration>
                     <descriptors>
                        <descriptor>src/main/resources/assemblies/bin.xml</descriptor>
                        <descriptor>src/main/resources/assemblies/all.xml</descriptor>
                        <descriptor>src/main/resources/assemblies/src.xml</descriptor>
                         <descriptor>src/main/resources/assemblies/rest-server.xml</descriptor>
                     </descriptors>
                     <finalName>${project.artifactId}-${project.version}</finalName>
                     <outputDirectory>${buildDirectory}/distribution</outputDirectory>
                     <workDirectory>${buildDirectory}/assembly/work</workDirectory>

<<<<<<< HEAD

=======
                     
>>>>>>> 4972cfb5
                     <attach>false</attach>
                  </configuration>
               </plugin>
            </plugins>
         </build>
      </profile>

<<<<<<< HEAD

=======
      
>>>>>>> 4972cfb5
      <profile>
         <id>minimal-distribution</id>
         <activation>
            <activeByDefault>false</activeByDefault>
         </activation>
         <properties>
            <maven.test.skip.exec>true</maven.test.skip.exec>
         </properties>
         <build>
            <plugins>
               <plugin>
                  <groupId>org.apache.maven.plugins</groupId>
                  <artifactId>maven-jar-plugin</artifactId>
                  <executions>
                     <execution>
                        <id>build-test-jar</id>
                        <phase>none</phase>
                     </execution>
                  </executions>
               </plugin>
               <plugin>
                  <groupId>org.apache.maven.plugins</groupId>
                  <artifactId>maven-assembly-plugin</artifactId>
                  <version>2.2-beta-3</version>
                  <executions>
                     <execution>
                        <id>assemble</id>
                        <phase>package</phase>
                        <goals>
                           <goal>single</goal>
                        </goals>
                     </execution>
                  </executions>
                  <configuration>
                     <descriptors>
                        <descriptor>src/main/resources/assemblies/all.xml</descriptor>
                     </descriptors>
                     <finalName>${project.artifactId}-${project.version}</finalName>
                     <outputDirectory>${buildDirectory}/distribution</outputDirectory>
                     <workDirectory>${buildDirectory}/assembly/work</workDirectory>
                  </configuration>
               </plugin>
            </plugins>
         </build>
      </profile>

<<<<<<< HEAD

=======
      
>>>>>>> 4972cfb5
      <profile>
         <id>jmxdoc</id>
         <activation>
            <activeByDefault>false</activeByDefault>
         </activation>
         <properties>
            <maven.test.skip.exec>true</maven.test.skip.exec>
         </properties>
         <build>
            <plugins>
               <plugin>
                  <groupId>org.apache.maven.plugins</groupId>
                  <artifactId>maven-javadoc-plugin</artifactId>
                  <configuration>
                     <doclet>org.infinispan.tools.doclet.jmx.JmxDoclet</doclet>
                     <docletArtifact>
                        <groupId>org.infinispan</groupId>
                        <artifactId>infinispan-tools</artifactId>
                        <version>${project.version}</version>
                     </docletArtifact>
                     <footer>
                &lt;!-- Google Analytics --&gt;
&lt;script type='text/javascript'&gt;
var gaJsHost = (("https:" == document.location.protocol) ? "https://ssl." : "http://www.");
document.write(unescape("%3Cscript src='" + gaJsHost + "google-analytics.com/ga.js' type='text/javascript'%3E%3C/script%3E"));
&lt;/script&gt;
&lt;script type='text/javascript'&gt;
try {
var pageTracker = _gat._getTracker("UA-8601422-4");
pageTracker._trackPageview();
} catch(err) {}&lt;/script&gt;
               </footer>
                  </configuration>
                  <executions>
                     <execution>
                        <id>javadoc</id>
                        <phase>package</phase>
                        <goals>
                           <goal>aggregate</goal>
                        </goals>
                     </execution>
                  </executions>
               </plugin>
            </plugins>
         </build>
      </profile>

<<<<<<< HEAD

=======
      
>>>>>>> 4972cfb5
      <profile>
         <id>configdoc</id>
         <activation>
            <activeByDefault>false</activeByDefault>
         </activation>
         <properties>
            <maven.test.skip.exec>true</maven.test.skip.exec>
         </properties>
         <build>
            <plugins>
               <plugin>
                  <groupId>org.apache.maven.plugins</groupId>
                  <artifactId>maven-javadoc-plugin</artifactId>
                  <configuration>
                     <doclet>org.infinispan.tools.doclet.config.ConfigDoclet</doclet>
<<<<<<< HEAD

=======
                     
>>>>>>> 4972cfb5
                     <docletArtifact>
                        <groupId>org.infinispan</groupId>
                        <artifactId>infinispan-tools</artifactId>
                        <version>${project.version}</version>
                     </docletArtifact>
                     <footer>
                &lt;!-- Google Analytics --&gt;
&lt;script type='text/javascript'&gt;
var gaJsHost = (("https:" == document.location.protocol) ? "https://ssl." : "http://www.");
document.write(unescape("%3Cscript src='" + gaJsHost + "google-analytics.com/ga.js' type='text/javascript'%3E%3C/script%3E"));
&lt;/script&gt;
&lt;script type='text/javascript'&gt;
try {
var pageTracker = _gat._getTracker("UA-8601422-4");
pageTracker._trackPageview();
} catch(err) {}&lt;/script&gt;
               </footer>
                  </configuration>
                  <executions>
                     <execution>
                        <id>javadoc</id>
                        <phase>package</phase>
                        <goals>
                           <goal>aggregate</goal>
                        </goals>
                     </execution>
                  </executions>
               </plugin>
               <plugin>
                  <groupId>org.apache.maven.plugins</groupId>
                  <artifactId>maven-antrun-plugin</artifactId>
                  <version>1.7</version>
                  <executions>
                     <execution>
                        <id>copy_css</id>
                        <phase>pre-integration-test</phase>
                        <goals>
                           <goal>run</goal>
                        </goals>
                        <configuration>
                           <tasks>
                              <copy file="tools/src/main/resources/stylesheet2.css" todir="${buildDirectory}/site/apidocs" />
                           </tasks>
                        </configuration>
                     </execution>
                  </executions>
               </plugin>
            </plugins>
         </build>
      </profile>

   </profiles>
</project><|MERGE_RESOLUTION|>--- conflicted
+++ resolved
@@ -5,11 +5,7 @@
    <parent>
       <groupId>org.infinispan</groupId>
       <artifactId>infinispan-parent</artifactId>
-<<<<<<< HEAD
-      <version>5.1.0.CR4</version>
-=======
       <version>5.1.0.FINAL</version>
->>>>>>> 4972cfb5
       <relativePath>parent/pom.xml</relativePath>
    </parent>
 
@@ -80,11 +76,7 @@
                         </goals>
                         <configuration>
                            <quiet>true</quiet>
-<<<<<<< HEAD
-
-=======
-                           
->>>>>>> 4972cfb5
+
                            <stylesheetfile>${basedir}/src/javadoc/stylesheet.css</stylesheetfile>
                            <javadocDirectory>${basedir}/src/javadoc</javadocDirectory>
                            <docfilessubdirs>true</docfilessubdirs>
@@ -144,11 +136,7 @@
                      <outputDirectory>${buildDirectory}/distribution</outputDirectory>
                      <workDirectory>${buildDirectory}/assembly/work</workDirectory>
 
-<<<<<<< HEAD
-
-=======
-                     
->>>>>>> 4972cfb5
+
                      <attach>false</attach>
                   </configuration>
                </plugin>
@@ -156,11 +144,7 @@
          </build>
       </profile>
 
-<<<<<<< HEAD
-
-=======
-      
->>>>>>> 4972cfb5
+
       <profile>
          <id>minimal-distribution</id>
          <activation>
@@ -207,11 +191,7 @@
          </build>
       </profile>
 
-<<<<<<< HEAD
-
-=======
-      
->>>>>>> 4972cfb5
+
       <profile>
          <id>jmxdoc</id>
          <activation>
@@ -259,11 +239,7 @@
          </build>
       </profile>
 
-<<<<<<< HEAD
-
-=======
-      
->>>>>>> 4972cfb5
+
       <profile>
          <id>configdoc</id>
          <activation>
@@ -279,11 +255,7 @@
                   <artifactId>maven-javadoc-plugin</artifactId>
                   <configuration>
                      <doclet>org.infinispan.tools.doclet.config.ConfigDoclet</doclet>
-<<<<<<< HEAD
-
-=======
-                     
->>>>>>> 4972cfb5
+
                      <docletArtifact>
                         <groupId>org.infinispan</groupId>
                         <artifactId>infinispan-tools</artifactId>
