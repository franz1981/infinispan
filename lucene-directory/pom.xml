<?xml version='1.0' encoding='UTF-8'?>
<project xmlns="http://maven.apache.org/POM/4.0.0" xmlns:xsi="http://www.w3.org/2001/XMLSchema-instance" xsi:schemaLocation="http://maven.apache.org/POM/4.0.0 http://maven.apache.org/xsd/maven-4.0.0.xsd">

   <modelVersion>4.0.0</modelVersion>
   <parent>
      <groupId>org.infinispan</groupId>
      <artifactId>infinispan-parent</artifactId>
<<<<<<< HEAD
      <version>5.1.0.CR1</version>
=======
      <version>5.1.0.CR2</version>
>>>>>>> 442ab778
      <relativePath>../parent/pom.xml</relativePath>
   </parent>

   <artifactId>infinispan-lucene-directory</artifactId>
   <packaging>bundle</packaging>
   <name>Infinispan Lucene Directory Implementation</name>
   <description>A Lucene directory implementation based on Infinispan</description>

   <dependencies>
      <dependency>
         <groupId>${project.groupId}</groupId>
         <artifactId>infinispan-core</artifactId>
         <version>${project.version}</version>
      </dependency>

      <dependency>
         <groupId>org.apache.lucene</groupId>
         <artifactId>lucene-core</artifactId>
         <version>${version.lucene}</version>
      </dependency>

      <dependency>
         <groupId>org.infinispan</groupId>
         <artifactId>infinispan-cachestore-jdbc</artifactId>
         <version>${project.version}</version>
         <optional>true</optional>
      </dependency>

      <dependency>
         <groupId>${project.groupId}</groupId>
         <artifactId>infinispan-core</artifactId>
         <version>${project.version}</version>
         <type>test-jar</type>
         <scope>test</scope>
      </dependency>
      
      <dependency>
         <groupId>org.infinispan</groupId>
         <artifactId>infinispan-cachestore-jdbc</artifactId>
         <version>${project.version}</version>
         <type>test-jar</type>
         <scope>test</scope>
      </dependency>
      
      <dependency>
         <groupId>c3p0</groupId>
         <artifactId>c3p0</artifactId>
         <version>${version.c3p0}</version>
         <scope>test</scope>
      </dependency>
      
      <dependency>
         <groupId>com.h2database</groupId>
         <artifactId>h2</artifactId>
         <version>${version.h2.driver}</version>
         <scope>test</scope>
      </dependency>
   </dependencies>

   <build>
      <plugins>
         <plugin>
            <groupId>org.apache.maven.plugins</groupId>
            <artifactId>maven-surefire-plugin</artifactId>
            <version>2.4.3-JBOSS</version>
            <configuration>
               <excludes>
                  <exclude>**/*StressTest.java</exclude>
               </excludes>
            </configuration>
         </plugin>
         <plugin>
            <groupId>org.apache.felix</groupId>
            <artifactId>maven-bundle-plugin</artifactId>
            <version>${version.maven.bundle}</version>
            <configuration>
               <instructions>
                  <Export-Package>
                     ${project.groupId}.lucene.*;version=${project.version};-split-package:=error
                  </Export-Package>
               </instructions>
            </configuration>
         </plugin>

      </plugins>
   </build>

</project><|MERGE_RESOLUTION|>--- conflicted
+++ resolved
@@ -5,11 +5,7 @@
    <parent>
       <groupId>org.infinispan</groupId>
       <artifactId>infinispan-parent</artifactId>
-<<<<<<< HEAD
-      <version>5.1.0.CR1</version>
-=======
       <version>5.1.0.CR2</version>
->>>>>>> 442ab778
       <relativePath>../parent/pom.xml</relativePath>
    </parent>
 
