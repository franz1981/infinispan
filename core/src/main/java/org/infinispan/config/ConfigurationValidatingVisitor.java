/*
 * JBoss, Home of Professional Open Source
 * Copyright 2009 Red Hat Inc. and/or its affiliates and other
 * contributors as indicated by the @author tags. All rights reserved.
 * See the copyright.txt in the distribution for a full listing of
 * individual contributors.
 *
 * This is free software; you can redistribute it and/or modify it
 * under the terms of the GNU Lesser General Public License as
 * published by the Free Software Foundation; either version 2.1 of
 * the License, or (at your option) any later version.
 *
 * This software is distributed in the hope that it will be useful,
 * but WITHOUT ANY WARRANTY; without even the implied warranty of
 * MERCHANTABILITY or FITNESS FOR A PARTICULAR PURPOSE. See the GNU
 * Lesser General Public License for more details.
 *
 * You should have received a copy of the GNU Lesser General Public
 * License along with this software; if not, write to the Free
 * Software Foundation, Inc., 51 Franklin St, Fifth Floor, Boston, MA
 * 02110-1301 USA, or see the FSF site: http://www.fsf.org.
 */
package org.infinispan.config;

import org.infinispan.config.Configuration.EvictionType;
import org.infinispan.config.GlobalConfiguration.TransportType;
import org.infinispan.loaders.CacheLoaderConfig;
import org.infinispan.loaders.CacheStoreConfig;
import org.infinispan.loaders.decorators.SingletonStoreConfig;
import org.infinispan.transaction.TransactionMode;
import org.infinispan.transaction.TransactionProtocol;
import org.infinispan.util.concurrent.IsolationLevel;
import org.infinispan.util.logging.Log;
import org.infinispan.util.logging.LogFactory;

import java.util.Set;

/**
 * ConfigurationValidatingVisitor checks semantic validity of InfinispanConfiguration instance.
 *
 *
 * @author Vladimir Blagojevic
 * @since 4.0
 */
public class ConfigurationValidatingVisitor extends AbstractConfigurationBeanVisitor {

<<<<<<< HEAD
    private static final Log log = LogFactory.getLog(ConfigurationValidatingVisitor.class);

    private TransportType tt = null;
    private boolean evictionEnabled = false;
    private Configuration cfg;

    @Override
    public void visitSingletonStoreConfig(SingletonStoreConfig ssc) {
        if (tt == null && ssc.isSingletonStoreEnabled()) throw new ConfigurationException("Singleton store configured without transport being configured");
    }

    @Override
    public void visitTransportType(TransportType tt) {
        this.tt = tt;
    }

    @Override
    public void visitConfiguration(Configuration cfg) {
        this.cfg= cfg;
    }

    @Override
    public void visitClusteringType(Configuration.ClusteringType clusteringType) {
        Configuration.CacheMode mode = clusteringType.mode;
        Configuration.AsyncType async = clusteringType.async;
        Configuration.StateRetrievalType state = clusteringType.stateRetrieval;
        // certain combinations are illegal, such as state transfer + DIST
        if (mode.isDistributed() && state.fetchInMemoryState)
            throw new ConfigurationException("Cache cannot use DISTRIBUTION mode and have fetchInMemoryState set to true.  Perhaps you meant to enable rehashing?");

        if (mode.isDistributed() && async.useReplQueue)
            throw new ConfigurationException("Use of the replication queue is invalid when using DISTRIBUTED mode.");

        if (mode.isSynchronous() && async.useReplQueue)
            throw new ConfigurationException("Use of the replication queue is only allowed with an ASYNCHRONOUS cluster mode.");

        // If replicated and fetch state transfer was not explicitly
        // disabled, then force enabling of state transfer
        Set<String> overriden = clusteringType.stateRetrieval.overriddenConfigurationElements;
        if (mode.isReplicated() && !state.isFetchInMemoryState()
                && !overriden.contains("fetchInMemoryState")) {
            log.debug("Cache is replicated but state transfer was not defined, so force enabling it");
            state.fetchInMemoryState(true);
        }
    }

    @Override
    public void visitL1Type(Configuration.L1Type l1Type) {
        boolean l1Enabled = l1Type.enabled;
        boolean l1OnRehash = l1Type.onRehash;

        // If L1 is disabled, L1ForRehash should also be disabled
        if (!l1Enabled && l1OnRehash) {
            Set<String> overridden = l1Type.overriddenConfigurationElements;
            if (overridden.contains("onRehash")) {
                throw new ConfigurationException("Can only move entries to L1 on rehash when L1 is enabled");
            } else {
                log.debug("L1 is disabled and L1OnRehash was not defined, disabling it");
                l1Type.onRehash(false);
            }
        }
    }

    @Override
    public void visitCacheLoaderManagerConfig(CacheLoaderManagerConfig cacheLoaderManagerConfig) {
        if (!evictionEnabled && cacheLoaderManagerConfig.isPassivation())
            log.passivationWithoutEviction();

        boolean shared = cacheLoaderManagerConfig.isShared();
        if (!shared) {
            for (CacheLoaderConfig loaderConfig : cacheLoaderManagerConfig.getCacheLoaderConfigs()) {
                if (loaderConfig instanceof CacheStoreConfig) {
                    CacheStoreConfig storeConfig = (CacheStoreConfig)loaderConfig;
                    Boolean fetchPersistentState = storeConfig.isFetchPersistentState();
                    Boolean purgeOnStartup = storeConfig.isPurgeOnStartup();
                    if (!fetchPersistentState && !purgeOnStartup && cfg.getCacheMode().isClustered()) {
                        log.staleEntriesWithoutFetchPersistentStateOrPurgeOnStartup();
                    }
                }
            }
        }
    }

    @Override
    public void visitVersioningConfigurationBean(Configuration.VersioningConfigurationBean config) {
    }

    @Override
    public void visitEvictionType(EvictionType et) {
        evictionEnabled = et.strategy.isEnabled();
        if (et.strategy.isEnabled() && et.maxEntries <= 0)
            throw new ConfigurationException("Eviction maxEntries value cannot be less than or equal to zero if eviction is enabled");
    }

    @Override
    public void visitQueryConfigurationBean(Configuration.QueryConfigurationBean qcb) {
        if ( ! qcb.enabled ) {
            return;
        }
        // Check that the query module is on the classpath.
        try {
            String clazz = "org.infinispan.query.Search";
            ClassLoader classLoader;
            if ((classLoader = cfg.getClassLoader()) == null)
                Class.forName(clazz);
            else
                classLoader.loadClass(clazz);
        } catch (ClassNotFoundException e) {
            log.warnf("Indexing can only be enabled if infinispan-query.jar is available on your classpath, and this jar has not been detected. Intended behavior may not be exhibited.");
        }
    }

    //Pedro -- validate total order
    @Override
    public void visitTransactionType(Configuration.TransactionType bean) {
        if(!bean.transactionProtocol.isTotalOrder()) {
            //no total order or not => no validation needed
            super.visitTransactionType(bean);
            return;
        }

        //in the future we can allow this??
        if(bean.transactionMode == TransactionMode.NON_TRANSACTIONAL) {
            log.warnf("Non transactional cache can't use total order protocol... changing to normal protocol");
            bean.transactionProtocol(TransactionProtocol.NORMAL);
            super.visitTransactionType(bean);
            return;
        }

        boolean isRepeatableReadEnabled = cfg.locking.isolationLevel == IsolationLevel.REPEATABLE_READ;
        boolean isWriteSkewEnabled = cfg.isWriteSkewCheck();

        //in the future it will be allowed with versioning...
        if(isRepeatableReadEnabled && isWriteSkewEnabled) {
            log.warnf("Repeatable Read isolation level and write skew check enabled not " +
                    "allowed in total order scheme... changing to normal protocol");
            bean.transactionProtocol(TransactionProtocol.NORMAL);
            super.visitTransactionType(bean);
            return;
        }

        //for now, only supports full replication
        if(!cfg.getCacheMode().isReplicated()) {
            log.warnf("the cache mode [%s] is not supported with total order shceme", cfg.getCacheMode());
            bean.transactionProtocol(TransactionProtocol.NORMAL);
            super.visitTransactionType(bean);
            return;
        }

        //eager locking no longer needed
        if(bean.isUseEagerLocking()) {
            log.warnf("Eager locking not allowed in total order scheme... it will be disable");
            super.visitTransactionType(bean);
            bean.useEagerLocking(false);
        }

    }

    @Override
    public void visitTotalOrderThreadingType(Configuration.TotalOrderThreadingType config) {
        // if corePoolSize greater than maximumPoolSize.
        if(config.corePoolSize <= 0 || config.keepAliveTime <= 0 || config.maximumPoolSize <= 0 ||
                config.queueSize <= 0) {
            throw new ConfigurationException("All the configuration values (corePoolSize, keepAliveTime, " +
                    "maximumPoolSize, queueSize) must be greater than zero");
        } else if(config.corePoolSize > config.maximumPoolSize) {
            throw new ConfigurationException("Core pool size value is greater than the maximum pool size");
        }

    }
=======
   private static final Log log = LogFactory.getLog(ConfigurationValidatingVisitor.class);

   private TransportType tt = null;
   private boolean evictionEnabled = false;
   private Configuration cfg;

   @Override
   public void visitSingletonStoreConfig(SingletonStoreConfig ssc) {
      if (tt == null && ssc.isSingletonStoreEnabled()) throw new ConfigurationException("Singleton store configured without transport being configured");
   }

   @Override
   public void visitTransportType(TransportType tt) {
      this.tt = tt;
   }

   @Override
   public void visitConfiguration(Configuration cfg) {
      this.cfg= cfg;
   }

   @Override
   public void visitClusteringType(Configuration.ClusteringType clusteringType) {
      Configuration.CacheMode mode = clusteringType.mode;
      Configuration.AsyncType async = clusteringType.async;
      Configuration.StateRetrievalType state = clusteringType.stateRetrieval;
      // certain combinations are illegal, such as state transfer + invalidation
      if (mode.isInvalidation() && state.fetchInMemoryState)
         throw new ConfigurationException("Cache cannot use INVALIDATION mode and have fetchInMemoryState set to true.");

      if (mode.isDistributed() && async.useReplQueue)
         throw new ConfigurationException("Use of the replication queue is invalid when using DISTRIBUTED mode.");

      if (mode.isSynchronous() && async.useReplQueue)
         throw new ConfigurationException("Use of the replication queue is only allowed with an ASYNCHRONOUS cluster mode.");

      // If replicated and fetch state transfer was not explicitly
      // disabled, then force enabling of state transfer
      Set<String> overriden = clusteringType.stateRetrieval.overriddenConfigurationElements;
      if (mode.isReplicated() && !state.isFetchInMemoryState()
            && !overriden.contains("fetchInMemoryState")) {
         log.debug("Cache is replicated but state transfer was not defined, so force enabling it");
         state.fetchInMemoryState(true);
      }
   }

   @Override
   public void visitL1Type(Configuration.L1Type l1Type) {
      boolean l1Enabled = l1Type.enabled;
      boolean l1OnRehash = l1Type.onRehash;

      // If L1 is disabled, L1ForRehash should also be disabled
      if (!l1Enabled && l1OnRehash) {
         Set<String> overridden = l1Type.overriddenConfigurationElements;
         if (overridden.contains("onRehash")) {
            throw new ConfigurationException("Can only move entries to L1 on rehash when L1 is enabled");
         } else {
            log.debug("L1 is disabled and L1OnRehash was not defined, disabling it");
            l1Type.onRehash(false);
         }
      }
   }

   @Override
   public void visitCacheLoaderManagerConfig(CacheLoaderManagerConfig cacheLoaderManagerConfig) {
      if (!evictionEnabled && cacheLoaderManagerConfig.isPassivation())
         log.passivationWithoutEviction();

      boolean shared = cacheLoaderManagerConfig.isShared();
      if (!shared) {
         for (CacheLoaderConfig loaderConfig : cacheLoaderManagerConfig.getCacheLoaderConfigs()) {
            if (loaderConfig instanceof CacheStoreConfig) {
               CacheStoreConfig storeConfig = (CacheStoreConfig)loaderConfig;
               Boolean fetchPersistentState = storeConfig.isFetchPersistentState();
               Boolean purgeOnStartup = storeConfig.isPurgeOnStartup();
               if (!fetchPersistentState && !purgeOnStartup && cfg.getCacheMode().isClustered()) {
                  log.staleEntriesWithoutFetchPersistentStateOrPurgeOnStartup();
               }
            }
         }
      }
   }

   @Override
   public void visitVersioningConfigurationBean(Configuration.VersioningConfigurationBean config) {
   }

   @Override
   public void visitEvictionType(EvictionType et) {
      evictionEnabled = et.strategy.isEnabled();
      if (et.strategy.isEnabled() && et.maxEntries <= 0)
         throw new ConfigurationException("Eviction maxEntries value cannot be less than or equal to zero if eviction is enabled");
   }

   @Override
   public void visitQueryConfigurationBean(Configuration.QueryConfigurationBean qcb) {
      if ( ! qcb.enabled ) {
         return;
      }
      // Check that the query module is on the classpath.
      try {
         String clazz = "org.infinispan.query.Search";
         ClassLoader classLoader;
         if ((classLoader = cfg.getClassLoader()) == null)
            Class.forName(clazz);
         else
            classLoader.loadClass(clazz);
      } catch (ClassNotFoundException e) {
         log.warnf("Indexing can only be enabled if infinispan-query.jar is available on your classpath, and this jar has not been detected. Intended behavior may not be exhibited.");
      }
   }

   @Override
   public void visitTransactionType(Configuration.TransactionType bean) {
      if (bean.transactionManagerLookup == null && bean.transactionManagerLookupClass == null) {
         if (bean.build().isInvocationBatchingEnabled()) {
            bean.transactionManagerLookupClass = null;
            if (!bean.useSynchronization) log.debug("Switching to Synchronization-based enlistment.");
            bean.useSynchronization = true;
         }
      }
   }

>>>>>>> 1c97cbc0
}<|MERGE_RESOLUTION|>--- conflicted
+++ resolved
@@ -44,7 +44,6 @@
  */
 public class ConfigurationValidatingVisitor extends AbstractConfigurationBeanVisitor {
 
-<<<<<<< HEAD
     private static final Log log = LogFactory.getLog(ConfigurationValidatingVisitor.class);
 
     private TransportType tt = null;
@@ -71,9 +70,9 @@
         Configuration.CacheMode mode = clusteringType.mode;
         Configuration.AsyncType async = clusteringType.async;
         Configuration.StateRetrievalType state = clusteringType.stateRetrieval;
-        // certain combinations are illegal, such as state transfer + DIST
-        if (mode.isDistributed() && state.fetchInMemoryState)
-            throw new ConfigurationException("Cache cannot use DISTRIBUTION mode and have fetchInMemoryState set to true.  Perhaps you meant to enable rehashing?");
+        // certain combinations are illegal, such as state transfer + invalidation
+        if (mode.isInvalidation() && state.fetchInMemoryState)
+            throw new ConfigurationException("Cache cannot use INVALIDATION mode and have fetchInMemoryState set to true.");
 
         if (mode.isDistributed() && async.useReplQueue)
             throw new ConfigurationException("Use of the replication queue is invalid when using DISTRIBUTED mode.");
@@ -157,9 +156,17 @@
         }
     }
 
-    //Pedro -- validate total order
     @Override
     public void visitTransactionType(Configuration.TransactionType bean) {
+        if (bean.transactionManagerLookup == null && bean.transactionManagerLookupClass == null) {
+            if (bean.build().isInvocationBatchingEnabled()) {
+                bean.transactionManagerLookupClass = null;
+                if (!bean.useSynchronization) log.debug("Switching to Synchronization-based enlistment.");
+                bean.useSynchronization = true;
+            }
+        }
+
+        //Pedro -- validate total order
         if(!bean.transactionProtocol.isTotalOrder()) {
             //no total order or not => no validation needed
             super.visitTransactionType(bean);
@@ -215,129 +222,4 @@
         }
 
     }
-=======
-   private static final Log log = LogFactory.getLog(ConfigurationValidatingVisitor.class);
-
-   private TransportType tt = null;
-   private boolean evictionEnabled = false;
-   private Configuration cfg;
-
-   @Override
-   public void visitSingletonStoreConfig(SingletonStoreConfig ssc) {
-      if (tt == null && ssc.isSingletonStoreEnabled()) throw new ConfigurationException("Singleton store configured without transport being configured");
-   }
-
-   @Override
-   public void visitTransportType(TransportType tt) {
-      this.tt = tt;
-   }
-
-   @Override
-   public void visitConfiguration(Configuration cfg) {
-      this.cfg= cfg;
-   }
-
-   @Override
-   public void visitClusteringType(Configuration.ClusteringType clusteringType) {
-      Configuration.CacheMode mode = clusteringType.mode;
-      Configuration.AsyncType async = clusteringType.async;
-      Configuration.StateRetrievalType state = clusteringType.stateRetrieval;
-      // certain combinations are illegal, such as state transfer + invalidation
-      if (mode.isInvalidation() && state.fetchInMemoryState)
-         throw new ConfigurationException("Cache cannot use INVALIDATION mode and have fetchInMemoryState set to true.");
-
-      if (mode.isDistributed() && async.useReplQueue)
-         throw new ConfigurationException("Use of the replication queue is invalid when using DISTRIBUTED mode.");
-
-      if (mode.isSynchronous() && async.useReplQueue)
-         throw new ConfigurationException("Use of the replication queue is only allowed with an ASYNCHRONOUS cluster mode.");
-
-      // If replicated and fetch state transfer was not explicitly
-      // disabled, then force enabling of state transfer
-      Set<String> overriden = clusteringType.stateRetrieval.overriddenConfigurationElements;
-      if (mode.isReplicated() && !state.isFetchInMemoryState()
-            && !overriden.contains("fetchInMemoryState")) {
-         log.debug("Cache is replicated but state transfer was not defined, so force enabling it");
-         state.fetchInMemoryState(true);
-      }
-   }
-
-   @Override
-   public void visitL1Type(Configuration.L1Type l1Type) {
-      boolean l1Enabled = l1Type.enabled;
-      boolean l1OnRehash = l1Type.onRehash;
-
-      // If L1 is disabled, L1ForRehash should also be disabled
-      if (!l1Enabled && l1OnRehash) {
-         Set<String> overridden = l1Type.overriddenConfigurationElements;
-         if (overridden.contains("onRehash")) {
-            throw new ConfigurationException("Can only move entries to L1 on rehash when L1 is enabled");
-         } else {
-            log.debug("L1 is disabled and L1OnRehash was not defined, disabling it");
-            l1Type.onRehash(false);
-         }
-      }
-   }
-
-   @Override
-   public void visitCacheLoaderManagerConfig(CacheLoaderManagerConfig cacheLoaderManagerConfig) {
-      if (!evictionEnabled && cacheLoaderManagerConfig.isPassivation())
-         log.passivationWithoutEviction();
-
-      boolean shared = cacheLoaderManagerConfig.isShared();
-      if (!shared) {
-         for (CacheLoaderConfig loaderConfig : cacheLoaderManagerConfig.getCacheLoaderConfigs()) {
-            if (loaderConfig instanceof CacheStoreConfig) {
-               CacheStoreConfig storeConfig = (CacheStoreConfig)loaderConfig;
-               Boolean fetchPersistentState = storeConfig.isFetchPersistentState();
-               Boolean purgeOnStartup = storeConfig.isPurgeOnStartup();
-               if (!fetchPersistentState && !purgeOnStartup && cfg.getCacheMode().isClustered()) {
-                  log.staleEntriesWithoutFetchPersistentStateOrPurgeOnStartup();
-               }
-            }
-         }
-      }
-   }
-
-   @Override
-   public void visitVersioningConfigurationBean(Configuration.VersioningConfigurationBean config) {
-   }
-
-   @Override
-   public void visitEvictionType(EvictionType et) {
-      evictionEnabled = et.strategy.isEnabled();
-      if (et.strategy.isEnabled() && et.maxEntries <= 0)
-         throw new ConfigurationException("Eviction maxEntries value cannot be less than or equal to zero if eviction is enabled");
-   }
-
-   @Override
-   public void visitQueryConfigurationBean(Configuration.QueryConfigurationBean qcb) {
-      if ( ! qcb.enabled ) {
-         return;
-      }
-      // Check that the query module is on the classpath.
-      try {
-         String clazz = "org.infinispan.query.Search";
-         ClassLoader classLoader;
-         if ((classLoader = cfg.getClassLoader()) == null)
-            Class.forName(clazz);
-         else
-            classLoader.loadClass(clazz);
-      } catch (ClassNotFoundException e) {
-         log.warnf("Indexing can only be enabled if infinispan-query.jar is available on your classpath, and this jar has not been detected. Intended behavior may not be exhibited.");
-      }
-   }
-
-   @Override
-   public void visitTransactionType(Configuration.TransactionType bean) {
-      if (bean.transactionManagerLookup == null && bean.transactionManagerLookupClass == null) {
-         if (bean.build().isInvocationBatchingEnabled()) {
-            bean.transactionManagerLookupClass = null;
-            if (!bean.useSynchronization) log.debug("Switching to Synchronization-based enlistment.");
-            bean.useSynchronization = true;
-         }
-      }
-   }
-
->>>>>>> 1c97cbc0
 }