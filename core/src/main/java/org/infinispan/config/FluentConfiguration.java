--- conflicted
+++ resolved
@@ -55,785 +55,6 @@
 @Deprecated
 public class FluentConfiguration extends AbstractFluentConfigurationBean {
 
-<<<<<<< HEAD
-    public FluentConfiguration(Configuration config) {
-        setConfiguration(config);
-    }
-
-    /**
-     * Defines the local, in-VM locking and concurrency characteristics of the cache.
-     */
-    @Deprecated public static interface LockingConfig extends FluentTypes {
-        /**
-         * Maximum time to attempt a particular lock acquisition
-         *
-         * @param lockAcquisitionTimeout
-         */
-        LockingConfig lockAcquisitionTimeout(Long lockAcquisitionTimeout);
-
-        /**
-         * Cache isolation level. Infinispan only supports READ_COMMITTED or REPEATABLE_READ isolation
-         * levels. See <a href=
-         * 'http://en.wikipedia.org/wiki/Isolation_level'>http://en.wikipedia.org/wiki/Isolation_level</a>
-         * for a discussion on isolation levels.
-         *
-         * @param isolationLevel
-         */
-        LockingConfig isolationLevel(IsolationLevel isolationLevel);
-
-        /**
-         * This setting is only applicable in the case of REPEATABLE_READ. When write skew check is
-         * set to false, if the writer at commit time discovers that the working entry and the
-         * underlying entry have different versions, the working entry will overwrite the underlying
-         * entry. If true, such version conflict - known as a write-skew - will throw an Exception.
-         *
-         * @param writeSkewCheck
-         */
-        LockingConfig writeSkewCheck(Boolean writeSkewCheck);
-
-        /**
-         * If true, a pool of shared locks is maintained for all entries that need to be locked.
-         * Otherwise, a lock is created per entry in the cache. Lock striping helps control memory
-         * footprint but may reduce concurrency in the system.
-         *
-         * @param useLockStriping
-         */
-        LockingConfig useLockStriping(Boolean useLockStriping);
-
-        /**
-         * Concurrency level for lock containers. Adjust this value according to the number of
-         * concurrent threads interacting with Infinispan. Similar to the concurrencyLevel tuning
-         * parameter seen in the JDK's ConcurrentHashMap.
-         *
-         * @param concurrencyLevel
-         */
-        LockingConfig concurrencyLevel(Integer concurrencyLevel);
-    }
-
-    /**
-     * Holds the configuration for cache loaders and stores.
-     */
-    @Deprecated public static interface LoadersConfig extends FluentTypes {
-        /**
-         * If true, when the cache starts, data stored in the cache store will be pre-loaded into memory.
-         * This is particularly useful when data in the cache store will be needed immediately after
-         * startup and you want to avoid cache operations being delayed as a result of loading this data
-         * lazily. Can be used to provide a 'warm-cache' on startup, however there is a performance
-         * penalty as startup time is affected by this process.
-         *
-         * @param preload
-         */
-        LoadersConfig preload(Boolean preload);
-
-        /**
-         * If true, data is only written to the cache store when it is evicted from memory, a phenomenon
-         * known as 'passivation'. Next time the data is requested, it will be 'activated' which means
-         * that data will be brought back to memory and removed from the persistent store. This gives you
-         * the ability to 'overflow' to disk, similar to swapping in an operating system. <br />
-         * <br />
-         * If false, the cache store contains a copy of the contents in memory, so writes to cache result
-         * in cache store writes. This essentially gives you a 'write-through' configuration.
-         *
-         * @param passivation
-         */
-        LoadersConfig passivation(Boolean passivation);
-
-        /**
-         * This setting should be set to true when multiple cache instances share the same cache store
-         * (e.g., multiple nodes in a cluster using a JDBC-based CacheStore pointing to the same, shared
-         * database.) Setting this to true avoids multiple cache instances writing the same modification
-         * multiple times. If enabled, only the node where the modification originated will write to the
-         * cache store. <br />
-         * <br />
-         * If disabled, each individual cache reacts to a potential remote update by storing the data to
-         * the cache store. Note that this could be useful if each individual node has its own cache
-         * store - perhaps local on-disk.
-         *
-         * @param shared
-         */
-        LoadersConfig shared(Boolean shared);
-
-        /**
-         * TODO
-         *
-         * @param configs
-         * @return
-         */
-        LoadersConfig addCacheLoader(CacheLoaderConfig... configs);
-    }
-
-    /**
-     * Defines transactional (JTA) characteristics of the cache.
-     */
-    @Deprecated public static interface TransactionConfig extends FluentTypes {
-        /**
-         * Fully qualified class name of a class that looks up a reference to a
-         * {@link javax.transaction.TransactionManager}. The default provided is capable of locating
-         * the default TransactionManager in most popular Java EE systems, using a JNDI lookup.
-         *
-         * @param transactionManagerLookupClass
-         */
-        TransactionConfig transactionManagerLookupClass(Class<? extends TransactionManagerLookup> transactionManagerLookupClass);
-
-        /**
-         * Configure Transaction manager lookup directly using an instance of TransactionManagerLookup. Calling this
-         * method marks the cache as transactional.
-         *
-         * @param transactionManagerLookup instance to use as lookup
-         * @return this TransactionConfig
-         */
-        TransactionConfig transactionManagerLookup(TransactionManagerLookup transactionManagerLookup);
-
-        /**
-         * Configure Transaction Synchronization Registry lookup directly using an instance of TransactionManagerLookup.
-         * Calling this method marks the cache as transactional.
-         *
-         * @param transactionSynchronizationRegistryLookup instance to use as lookup
-         * @return this TransactionConfig
-         */
-        TransactionConfig transactionSynchronizationRegistryLookup(TransactionSynchronizationRegistryLookup transactionSynchronizationRegistryLookup);
-
-        /**
-         * If true, the cluster-wide commit phase in two-phase commit (2PC) transactions will be
-         * synchronous, so Infinispan will wait for responses from all nodes to which the commit was
-         * sent. Otherwise, the commit phase will be asynchronous. Keeping it as false improves
-         * performance of 2PC transactions, since any remote failures are trapped during the prepare
-         * phase anyway and appropriate rollbacks are issued.
-         *
-         * @param syncCommitPhase
-         */
-        TransactionConfig syncCommitPhase(Boolean syncCommitPhase);
-
-        /**
-         * If true, the cluster-wide rollback phase in two-phase commit (2PC) transactions will be
-         * synchronous, so Infinispan will wait for responses from all nodes to which the rollback was
-         * sent. Otherwise, the rollback phase will be asynchronous. Keeping it as false improves
-         * performance of 2PC transactions.
-         *
-         * @param syncRollbackPhase
-         */
-        TransactionConfig syncRollbackPhase(Boolean syncRollbackPhase);
-
-        /**
-         * Only has effect for DIST mode and when useEagerLocking is set to true. When this is
-         * enabled, then only one node is locked in the cluster, disregarding numOwners config. On the
-         * opposite, if this is false, then on all cache.lock() calls numOwners RPCs are being
-         * performed. The node that gets locked is the main data owner, i.e. the node where data would
-         * reside if numOwners==1. If the node where the lock resides crashes, then the transaction is
-         * marked for rollback - data is in a consistent state, no fault tolerance.
-         *
-         * Note: Starting with infinispan 5.1 eager locking is replaced with pessimistic locking and can
-         * be enforced by setting transaction's locking mode to PESSIMISTIC.
-         *
-         * @param useEagerLocking
-         * @deprecated
-         * @see  Configuration#getTransactionLockingMode()
-         */
-        @Deprecated
-        TransactionConfig useEagerLocking(Boolean useEagerLocking);
-
-        /**
-         * Only has effect for DIST mode and when useEagerLocking is set to true. When this is
-         * enabled, then only one node is locked in the cluster, disregarding numOwners config. On the
-         * opposite, if this is false, then on all cache.lock() calls numOwners RPCs are being
-         * performed. The node that gets locked is the main data owner, i.e. the node where data would
-         * reside if numOwners==1. If the node where the lock resides crashes, then the transaction is
-         * marked for rollback - data is in a consistent state, no fault tolerance.
-         *
-         * @param eagerLockSingleNode
-         * @deprecated starting with Infinispan 5.1 single node locking is used by default
-         */
-        @Deprecated
-        TransactionConfig eagerLockSingleNode(Boolean eagerLockSingleNode);
-
-        /**
-         * If there are any ongoing transactions when a cache is stopped, Infinispan waits for ongoing
-         * remote and local transactions to finish. The amount of time to wait for is defined by the
-         * cache stop timeout. It is recommended that this value does not exceed the transaction
-         * timeout because even if a new transaction was started just before the cache was stopped,
-         * this could only last as long as the transaction timeout allows it.
-         */
-        TransactionConfig cacheStopTimeout(Integer cacheStopTimeout);
-
-        /**
-         * This method allows configuration of the transaction recovery cache.
-         * When this method is called, it automatically enables recovery. So,
-         * if you want it to be disabled, make sure you call
-         * {@link org.infinispan.config.FluentConfiguration.RecoveryConfig#disable()}
-         */
-        RecoveryConfig recovery();
-
-        TransactionConfig useSynchronization(Boolean useSynchronization);
-
-        /**
-         * Configures whether the cache uses optimistic or pessimistic locking. If the cache is not transactional then
-         * the locking mode is ignored.
-         * @see org.infinispan.config.Configuration#isTransactionalCache()
-         */
-        TransactionConfig lockingMode(LockingMode lockingMode);
-
-        /**
-         * Configures whether the cache is transactional or not.
-         * @see TransactionMode
-         */
-        TransactionConfig transactionMode(TransactionMode transactionMode);
-
-        /**
-         * @see org.infinispan.config.Configuration#isTransactionAutoCommit().
-         */
-        TransactionConfig autoCommit(boolean enabled);
-
-        /**
-         * This configuration option was added for the following situation:
-         * - pre 5.1 code is using the cache
-         */
-        Configuration.TransactionType use1PcForAutoCommitTransactions(boolean b);
-
-        //Pedro -- total order stuff
-        Configuration.TransactionType transactionProtocol(TransactionProtocol transactionProtocol);
-
-        TotalOrderThreadingConfig totalOrderThreading();
-    }
-
-    /**
-     * Defines recovery configuration for the cache.
-     */
-    @Deprecated public static interface RecoveryConfig extends TransactionConfig {
-
-        RecoveryConfig disable();
-
-        /**
-         * Sets the name of the cache where recovery related information is held. If not specified defaults to
-         * a cache named {@link Configuration.RecoveryType#DEFAULT_RECOVERY_INFO_CACHE}
-         */
-        RecoveryConfig recoveryInfoCacheName(String cacheName);
-    }
-
-    //Pedro -- total order multithread configuration
-    @Deprecated public static interface TotalOrderThreadingConfig extends TransactionConfig {
-        TotalOrderThreadingConfig corePoolSize(int corePoolSize);
-        TotalOrderThreadingConfig maximumPoolSize(int maxPoolSize);
-        TotalOrderThreadingConfig keepAliveTime(long keepAliveTime);
-        TotalOrderThreadingConfig queueSize(int size);
-    }
-
-    /**
-     * Configures deadlock detection.
-     */
-    @Deprecated public static interface DeadlockDetectionConfig extends FluentTypes {
-
-        DeadlockDetectionConfig disable();
-
-        /**
-         * Time period that determines how often is lock acquisition attempted within maximum time
-         * allowed to acquire a particular lock
-         *
-         * @param duration
-         */
-        DeadlockDetectionConfig spinDuration(Long duration);
-    }
-
-    /**
-     * Configures custom interceptors to be added to the cache.
-     */
-    @Deprecated public static interface CustomInterceptorsConfig extends FluentTypes, CustomInterceptorCumulator {
-    }
-
-    /**
-     * Enables addition of several customer interceptors
-     */
-    @Deprecated public static interface CustomInterceptorCumulator {
-        CustomInterceptorPosition add(CommandInterceptor interceptor);
-    }
-
-    /**
-     * Configures the location of a specific custom interceptor
-     */
-    @Deprecated public static interface CustomInterceptorPosition {
-        CustomInterceptorsConfig first();
-
-        CustomInterceptorsConfig last();
-
-        CustomInterceptorsConfig atIndex(int index);
-
-        CustomInterceptorsConfig after(Class<? extends CommandInterceptor> interceptorClass);
-
-        CustomInterceptorsConfig before(Class<? extends CommandInterceptor> interceptorClass);
-    }
-
-    /**
-     * Controls the eviction settings for the cache.
-     */
-    @Deprecated public interface EvictionConfig extends FluentTypes {
-        /**
-         * Eviction strategy. Available options are 'UNORDERED', 'FIFO', 'LRU', 'LIRS' and 'NONE' (to disable
-         * eviction).
-         *
-         * @param strategy
-         */
-        EvictionConfig strategy(EvictionStrategy strategy);
-
-        /**
-         * Threading policy for eviction.
-         *
-         * @param threadPolicy
-         */
-        EvictionConfig threadPolicy(EvictionThreadPolicy threadPolicy);
-
-        /**
-         * Maximum number of entries in a cache instance. If selected value is not a power of two the
-         * actual value will default to the least power of two larger than selected value. -1 means no
-         * limit.
-         *
-         * @param maxEntries
-         */
-        EvictionConfig maxEntries(Integer maxEntries);
-    }
-
-    /**
-     * Controls the default expiration settings for entries in the cache.
-     */
-    @Deprecated public static interface ExpirationConfig extends FluentTypes {
-        /**
-         * Maximum lifespan of a cache entry, after which the entry is expired cluster-wide, in
-         * milliseconds. -1 means the entries never expire.
-         *
-         * Note that this can be overridden on a per-entry basis by using the Cache API.
-         *
-         * @param lifespan
-         */
-        ExpirationConfig lifespan(Long lifespan);
-
-        /**
-         * Maximum idle time a cache entry will be maintained in the cache, in milliseconds. If the
-         * idle time is exceeded, the entry will be expired cluster-wide. -1 means the entries never
-         * expire.
-         *
-         * Note that this can be overridden on a per-entry basis by using the Cache API.
-         *
-         * @param maxIdle
-         */
-        ExpirationConfig maxIdle(Long maxIdle);
-
-        /**
-         * Interval (in milliseconds) between subsequent runs to purge expired
-         * entries from memory and any cache stores. If you wish to disable the
-         * periodic eviction process altogether, set wakeupInterval to -1.
-         *
-         * @param wakeUpInterval
-         */
-        ExpirationConfig wakeUpInterval(Long wakeUpInterval);
-
-        /**
-         * Sets whether the background reaper thread is enabled to test entries for expiration.  Regardless of whether
-         * a reaper is used, entries are tested for expiration lazily when they are touched.
-         * @param enabled whether a reaper thread is used or not
-         */
-        ExpirationConfig reaperEnabled(Boolean enabled);
-    }
-
-    /**
-     * Defines clustered characteristics of the cache.
-     */
-    @Deprecated public static interface ClusteringConfig extends FluentTypes {
-        /**
-         * Cache mode. For distribution, set mode to either 'd', 'dist' or 'distribution'. For
-         * replication, use either 'r', 'repl' or 'replication'. Finally, for invalidation, 'i', 'inv'
-         * or 'invalidation'. If the cache mode is set to 'l' or 'local', the cache in question will
-         * not support clustering even if its cache manager does.
-         */
-        ClusteringConfig mode(Configuration.CacheMode mode);
-
-        /**
-         * Configure async sub element. Once this method is invoked users cannot subsequently invoke
-         * <code>configureSync()</code> as two are mutually exclusive
-         *
-         * @return AsyncConfig element
-         */
-        AsyncConfig async();
-
-        /**
-         * Configure sync sub element. Once this method is invoked users cannot subsequently invoke
-         * <code>configureAsync()</code> as two are mutually exclusive
-         *
-         * @return SyncConfig element
-         */
-        SyncConfig sync();
-
-        /**
-         * Configure stateRetrieval sub element
-         *
-         * @return StateRetrievalConfig element
-         */
-        StateRetrievalConfig stateRetrieval();
-
-        /**
-         * This method allows configuration of the L1 cache for distributed
-         * caches. When this method is called, it automatically enables L1. So,
-         * if you want it to be disabled, make sure you call
-         * {@link org.infinispan.config.FluentConfiguration.L1Config#disable()}
-         */
-        L1Config l1();
-
-        /**
-         * * Configure hash sub element
-         *
-         * @return HashConfig element
-         */
-        HashConfig hash();
-    }
-
-    /**
-     * If configured all communications are asynchronous, in that whenever a thread sends a message
-     * sent over the wire, it does not wait for an acknowledgment before returning. AsyncConfig is
-     * mutually exclusive with the SyncConfig
-     */
-    @Deprecated public interface AsyncConfig extends ClusteringConfig {
-        /**
-         * If true, this forces all async communications to be queued up and sent out periodically as
-         * a batch.
-         *
-         * @param useReplQueue
-         */
-        AsyncConfig useReplQueue(Boolean useReplQueue);
-
-        /**
-         * If useReplQueue is set to true, this attribute can be used to trigger flushing of the queue
-         * when it reaches a specific threshold.
-         *
-         * @param replQueueMaxElements
-         */
-        AsyncConfig replQueueMaxElements(Integer replQueueMaxElements);
-
-        /**
-         * If useReplQueue is set to true, this attribute controls how often the asynchronous thread
-         * used to flush the replication queue runs. This should be a positive integer which
-         * represents thread wakeup time in milliseconds.
-         *
-         * @param replQueueInterval
-         */
-        AsyncConfig replQueueInterval(Long replQueueInterval);
-
-        /**
-         * If true, asynchronous marshalling is enabled which means that caller can return even
-         * quicker, but it can suffer from reordering of operations. You can find more information <a
-         * href=&quot;http://community.jboss.org/docs/DOC-15725&quot;>here</a>
-         *
-         * @param asyncMarshalling
-         */
-        AsyncConfig asyncMarshalling(Boolean asyncMarshalling);
-
-        /**
-         * This overrides the replication queue implementation class. Overriding the default allows
-         * you to add behavior to the queue, typically by subclassing the default implementation.
-         *
-         * @param replQueueClass
-         */
-        AsyncConfig replQueueClass(Class<? extends ReplicationQueue> replQueueClass);
-    }
-
-    /**
-     * If configured all communications are synchronous, in that whenever a thread sends a message
-     * sent over the wire, it blocks until it receives an acknowledgment from the recipient.
-     * SyncConfig is mutually exclusive with the AsyncConfig.
-     */
-    @Deprecated public interface SyncConfig extends ClusteringConfig {
-        /**
-         * This is the timeout used to wait for an acknowledgment when making a remote call, after
-         * which the call is aborted and an exception is thrown.
-         *
-         * @param replTimeout
-         */
-        SyncConfig replTimeout(Long replTimeout);
-    }
-
-    /**
-     * Configures how state is retrieved when a new cache joins the cluster.
-     * Used with invalidation and replication clustered modes.
-     */
-    @Deprecated public interface StateRetrievalConfig extends ClusteringConfig {
-        /**
-         * If true, this will cause the cache to ask neighboring caches for state when it starts up,
-         * so the cache starts 'warm', although it will impact startup time.
-         *
-         * @param fetchInMemoryState
-         */
-        StateRetrievalConfig fetchInMemoryState(Boolean fetchInMemoryState);
-
-        /**
-         * If true, this will allow the cache to provide in-memory state to a neighbor, even if the
-         * cache is not configured to fetch state from its neighbors (fetchInMemoryState is false)
-         *
-         * @param alwaysProvideInMemoryState
-         */
-        StateRetrievalConfig alwaysProvideInMemoryState(Boolean alwaysProvideInMemoryState);
-
-        /**
-         * Initial wait time when backing off before retrying state transfer retrieval
-         *
-         * @param initialRetryWaitTime
-         */
-        StateRetrievalConfig initialRetryWaitTime(Long initialRetryWaitTime);
-
-        /**
-         * Wait time increase factor over successive state retrieval backoffs
-         *
-         * @param retryWaitTimeIncreaseFactor
-         */
-        StateRetrievalConfig retryWaitTimeIncreaseFactor(Integer retryWaitTimeIncreaseFactor);
-
-        /**
-         * Number of state retrieval retries before giving up and aborting startup.
-         *
-         * @param numRetries
-         */
-        StateRetrievalConfig numRetries(Integer numRetries);
-
-        /**
-         * This is the maximum amount of time - in milliseconds - to wait for state from neighboring
-         * caches, before throwing an exception and aborting startup.
-         *
-         * @param timeout
-         */
-        StateRetrievalConfig timeout(Long timeout);
-
-        /**
-         * This is the maximum amount of time to run a cluster-wide flush, to allow for syncing of
-         * transaction logs.
-         *
-         * @param logFlushTimeout
-         */
-        StateRetrievalConfig logFlushTimeout(Long logFlushTimeout);
-
-        /**
-         * This is the maximum number of non-progressing transaction log writes after which a
-         * brute-force flush approach is resorted to, to synchronize transaction logs.
-         *
-         * @param maxNonProgressingLogWrites
-         */
-        StateRetrievalConfig maxNonProgressingLogWrites(Integer maxNonProgressingLogWrites);
-    }
-
-    /**
-     * Configures the L1 cache behavior in 'distributed' caches instances.
-     * In any other cache modes, this element is ignored.
-     */
-    @Deprecated public interface L1Config extends ClusteringConfig {
-        /**
-         * Maximum lifespan of an entry placed in the L1 cache.
-         *
-         * @param lifespan
-         */
-        L1Config lifespan(Long lifespan);
-
-        /**
-         * If true, entries removed due to a rehash will be moved to L1 rather than being removed
-         * altogether.
-         *
-         * @param onRehash
-         */
-        L1Config onRehash(Boolean onRehash);
-
-        L1Config disable();
-
-        /**
-         * <p>
-         * Determines whether a multicast or a web of unicasts are used when performing L1 invalidations.
-         * </p>
-         *
-         * <p>
-         * By default multicast will be used.
-         * </p>
-         *
-         * <p>
-         * If the threshold is set to -1, then unicasts will always be used. If the threshold is set to 0, then multicast
-         * will be always be used.
-         * </p>
-         *
-         * @param threshold the threshold over which to use a multicast
-         *
-         */
-        L1Config invalidationThreshold(Integer threshold);
-    }
-
-    /**
-     * Allows fine-tuning of rehashing characteristics. Only used with 'distributed' cache mode, and otherwise ignored.
-     */
-    @Deprecated public interface HashConfig extends FluentTypes {
-        /**
-         * Fully qualified name of class providing consistent hash algorithm
-         *
-         * @param consistentHashClass
-         */
-        HashConfig consistentHashClass(Class<? extends ConsistentHash> consistentHashClass);
-
-        /**
-         * A fully qualified name of the class providing a hash function, used as a bit spreader and a
-         * general hash code generator. Typically used in conjunction with the many default
-         * {@link org.infinispan.distribution.ch.ConsistentHash} implementations shipped.
-         *
-         * @param hashFunctionClass
-         */
-        HashConfig hashFunctionClass(Class<? extends Hash> hashFunctionClass);
-
-        /**
-         * Number of cluster-wide replicas for each cache entry.
-         *
-         * @param numOwners
-         */
-        HashConfig numOwners(Integer numOwners);
-
-        HashConfig rehashWait(Long rehashWaitTime);
-
-        /**
-         * Rehashing timeout
-         *
-         * @param rehashRpcTimeout
-         */
-        HashConfig rehashRpcTimeout(Long rehashRpcTimeout);
-
-        /**
-         * If false, no rebalancing or rehashing will take place when a new node joins the cluster or
-         * a node leaves
-         *
-         * @param rehashEnabled
-         */
-        HashConfig rehashEnabled(Boolean rehashEnabled);
-
-        /**
-         * Controls the number of virtual nodes per "real" node. You can read more about virtual nodes
-         * at ...
-         *
-         * If numVirtualNodes is 1, then virtual nodes are disabled. The topology aware consistent hash
-         * must be used if you wish to take advnatage of virtual nodes.
-         *
-         * A default of 1 is used.
-         *
-         * @param numVirtualNodes the number of virtual nodes. Must be >0.
-         * @throws IllegalArgumentException if numVirtualNodes <0
-         *
-         */
-        HashConfig numVirtualNodes(Integer numVirtualNodes);
-
-        GroupsConfig groups();
-
-
-        @Override // Override definition so that Scala classes can see it.
-        Configuration build();
-    }
-
-    @Deprecated public interface GroupsConfig extends FluentTypes {
-        /**
-         * Enable grouping support, such that {@link Group} annotations are honoured and any configured
-         * groupers will be invoked
-         *
-         * @param enabled
-         * @return
-         */
-        GroupsConfig enabled(Boolean enabled);
-
-        Boolean isEnabled();
-
-        /**
-         * Set the groupers currently in use
-         */
-        GroupsConfig groupers(List<Grouper<?>> groupers);
-
-        /**
-         * Get's the current groupers in use
-         */
-        List<Grouper<?>> getGroupers();
-
-        @Override // Override definition so that Scala classes can see it.
-        Configuration build();
-    }
-
-    /**
-     * Configures indexing of entries in the cache for searching.
-     */
-    @Deprecated public interface IndexingConfig extends FluentTypes {
-        /**
-         * If true, only index changes made locally, ignoring remote changes. This is useful if
-         * indexes are shared across a cluster to prevent redundant indexing of updates.
-         *
-         * @param indexLocalOnly
-         * @return <code>this</code>, for method chaining
-         */
-        IndexingConfig indexLocalOnly(Boolean indexLocalOnly);
-
-        /**
-         * Indexing is disabled by default, but using the fluent API entering the {@link FluentTypes#indexing()}
-         * method enables Indexing implicitly. If needed, this method can be used to disable it.
-         * @return <code>this</code>, for method chaining
-         */
-        IndexingConfig disable();
-
-        /**
-         * <p>The Query engine relies on properties for configuration.</p>
-         * <p>These properties are passed directly to the embedded Hibernate Search engine, so
-         * for the complete and up to date documentation about available properties
-         * refer to the Hibernate Search reference of the version you're using with Infinispan Query.</p>
-         * @see <a href="http://docs.jboss.org/hibernate/stable/search/reference/en-US/html_single/">Hibernate Search</a>
-         * @param properties
-         * @return <code>this</code>, for method chaining
-         */
-        IndexingConfig withProperties(Properties properties);
-
-        /**
-         * <p>Defines a single property. Can be used multiple times to define all needed properties,
-         * but the full set is overridden by {@link #withProperties(Properties)}.</p>
-         * <p>These properties are passed directly to the embedded Hibernate Search engine, so
-         * for the complete and up to date documentation about available properties
-         * refer to the Hibernate Search reference of the version you're using with Infinispan Query.</p>
-         * @see <a href="http://docs.jboss.org/hibernate/stable/search/reference/en-US/html_single/">Hibernate Search</a>
-         * @param key Property key
-         * @param value Property value
-         * @return <code>this</code>, for method chaining
-         */
-        IndexingConfig addProperty(String key, String value);
-    }
-
-    @Deprecated
-    public static interface VersioningConfig extends FluentTypes {
-        VersioningConfig enable();
-        VersioningConfig disable();
-        VersioningConfig versioningScheme(VersioningScheme scheme);
-    }
-
-    @Deprecated public static interface DataContainerConfig extends FluentTypes {
-
-        DataContainerConfig dataContainerClass(Class<? extends DataContainer> dataContainerClass);
-
-        DataContainerConfig dataContainer(DataContainer dataContainer);
-
-        DataContainerConfig withProperties(Properties properties);
-
-        DataContainerConfig addProperty(String key, String value);
-    }
-
-    @Deprecated public static interface UnsafeConfig extends FluentTypes {
-
-        UnsafeConfig unreliableReturnValues(Boolean unreliableReturnValues);
-
-    }
-
-    @Deprecated public static interface StoreAsBinaryConfig extends FluentTypes {
-
-        StoreAsBinaryConfig storeKeysAsBinary(Boolean storeKeysAsBinary);
-
-        StoreAsBinaryConfig storeValuesAsBinary(Boolean storeValuesAsBinary);
-
-        StoreAsBinaryConfig disable();
-
-        @Override // Override definition so that Scala classes can see it.
-        Configuration build();
-    }
-
-    @Deprecated public static interface JmxStatisticsConfig extends FluentTypes {}
-
-    @Deprecated public static interface InvocationBatchingConfig extends FluentTypes {
-    }
-=======
    public FluentConfiguration(Configuration config) {
       setConfiguration(config);
    }
@@ -1066,6 +287,11 @@
        * - pre 5.1 code is using the cache
        */
       Configuration.TransactionType use1PcForAutoCommitTransactions(boolean b);
+
+        //Pedro -- total order stuff
+        Configuration.TransactionType transactionProtocol(TransactionProtocol transactionProtocol);
+
+        TotalOrderThreadingConfig totalOrderThreading();
    }
 
    /**
@@ -1081,6 +307,14 @@
        */
       RecoveryConfig recoveryInfoCacheName(String cacheName);
    }
+
+    //Pedro -- total order multithread configuration
+    @Deprecated public static interface TotalOrderThreadingConfig extends TransactionConfig {
+        TotalOrderThreadingConfig corePoolSize(int corePoolSize);
+        TotalOrderThreadingConfig maximumPoolSize(int maxPoolSize);
+        TotalOrderThreadingConfig keepAliveTime(long keepAliveTime);
+        TotalOrderThreadingConfig queueSize(int size);
+    }
 
    /**
     * Configures deadlock detection.
@@ -1602,7 +836,6 @@
 
    @Deprecated public static interface InvocationBatchingConfig extends FluentTypes {
    }
->>>>>>> 1c97cbc0
 }
 
 @Deprecated
