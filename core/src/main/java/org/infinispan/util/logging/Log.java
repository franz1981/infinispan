/*
 * JBoss, Home of Professional Open Source
 * Copyright 2009 Red Hat Inc. and/or its affiliates and other
 * contributors as indicated by the @author tags. All rights reserved.
 * See the copyright.txt in the distribution for a full listing of
 * individual contributors.
 *
 * This is free software; you can redistribute it and/or modify it
 * under the terms of the GNU Lesser General Public License as
 * published by the Free Software Foundation; either version 2.1 of
 * the License, or (at your option) any later version.
 *
 * This software is distributed in the hope that it will be useful,
 * but WITHOUT ANY WARRANTY; without even the implied warranty of
 * MERCHANTABILITY or FITNESS FOR A PARTICULAR PURPOSE. See the GNU
 * Lesser General Public License for more details.
 *
 * You should have received a copy of the GNU Lesser General Public
 * License along with this software; if not, write to the Free
 * Software Foundation, Inc., 51 Franklin St, Fifth Floor, Boston, MA
 * 02110-1301 USA, or see the FSF site: http://www.fsf.org.
 */
package org.infinispan.util.logging;

import org.infinispan.CacheException;
import org.infinispan.commands.remote.CacheRpcCommand;
import org.infinispan.commands.tx.PrepareCommand;
import org.infinispan.commands.write.WriteCommand;
import org.infinispan.lifecycle.ComponentStatus;
import org.infinispan.loaders.CacheLoaderException;
import org.infinispan.loaders.bucket.Bucket;
import org.infinispan.loaders.decorators.SingletonStore;
import org.infinispan.remoting.responses.Response;
import org.infinispan.remoting.transport.Address;
import org.infinispan.statetransfer.StateTransferException;
import org.infinispan.transaction.LocalTransaction;
import org.infinispan.transaction.RemoteTransaction;
import org.infinispan.transaction.xa.GlobalTransaction;
import org.infinispan.transaction.xa.LocalXaTransaction;
import org.infinispan.transaction.xa.recovery.RecoveryAwareRemoteTransaction;
import org.infinispan.transaction.xa.recovery.RecoveryAwareTransaction;
import org.infinispan.util.TypedProperties;
import org.jboss.logging.BasicLogger;
import org.jboss.logging.Cause;
import org.jboss.logging.LogMessage;
import org.jboss.logging.Message;
import org.jboss.logging.MessageLogger;
import org.jgroups.View;

import javax.management.InstanceAlreadyExistsException;
import javax.management.MBeanRegistrationException;
import javax.management.ObjectName;
import javax.naming.NamingException;
import javax.transaction.Synchronization;
import javax.transaction.Transaction;
import javax.transaction.TransactionManager;
import javax.transaction.xa.XAException;
import java.io.File;
import java.io.IOException;
import java.lang.reflect.Method;
import java.net.URL;
import java.nio.channels.FileChannel;
import java.util.Collection;
import java.util.List;
import java.util.Map;
import java.util.concurrent.ConcurrentMap;
import java.util.concurrent.ExecutionException;

import static org.jboss.logging.Logger.Level.*;

/**
 * Infinispan's log abstraction layer on top of JBoss Logging.
 * <p/>
 * It contains explicit methods for all INFO or above levels so that they can
 * be internationalized. For the core module, message ids ranging from 00001
 * to 2000 inclusively have been reserved.
 * <p/>
 * <code> Log log = LogFactory.getLog( getClass() ); </code> The above will get
 * you an instance of <tt>Log</tt>, which can be used to generate log messages
 * either via JBoss Logging which then can delegate to Log4J (if the libraries
 * are present) or (if not) the built-in JDK logger.
 * <p/>
 * In addition to the 6 log levels available, this framework also supports
 * parameter interpolation, similar to the JDKs {@link String#format(String, Object...)}
 * method. What this means is, that the following block:
 * <code> if (log.isTraceEnabled()) { log.trace("This is a message " + message + " and some other value is " + value); }
 * </code>
 * <p/>
 * ... could be replaced with ...
 * <p/>
 * <code> if (log.isTraceEnabled()) log.tracef("This is a message %s and some other value is %s", message, value);
 * </code>
 * <p/>
 * This greatly enhances code readability.
 * <p/>
 * If you are passing a <tt>Throwable</tt>, note that this should be passed in
 * <i>before</i> the vararg parameter list.
 * <p/>
 *
 * @author Manik Surtani
 * @since 4.0
 */
@MessageLogger(projectCode = "ISPN")
public interface Log extends BasicLogger {

   @LogMessage(level = WARN)
   @Message(value = "Unable to load %s from cache loader", id = 1)
   void unableToLoadFromCacheLoader(Object key, @Cause CacheLoaderException cle);

   @LogMessage(level = WARN)
   @Message(value = "Field %s not found!!", id = 2)
   void fieldNotFound(String fieldName);

   @LogMessage(level = WARN)
   @Message(value = "Property %s could not be replaced as intended!", id = 3)
   void propertyCouldNotBeReplaced(String line);

   @LogMessage(level = WARN)
   @Message(value = "Unexpected error reading properties", id = 4)
   void errorReadingProperties(@Cause IOException e);

   @LogMessage(level = WARN)
   @Message(value = "Detected write skew on key [%s]. Another process has changed the entry since we last read it! Unable to copy entry for update.", id = 5)
   void unableToCopyEntryForUpdate(Object key);

   @LogMessage(level = WARN)
   @Message(value = "Failed remote execution on node %s", id = 6)
   void remoteExecutionFailed(Address address, @Cause Throwable t);

   @LogMessage(level = WARN)
   @Message(value = "Failed local execution ", id = 7)
   void localExecutionFailed(@Cause Throwable t);

   @LogMessage(level = WARN)
   @Message(value = "Can not select %s random members for %s", id = 8)
   void cannotSelectRandomMembers(int numNeeded, List<Address> members);

   @LogMessage(level = INFO)
   @Message(value = "Detected a view change. Member list changed from %s to %s", id = 9)
   void viewChangeDetected(List<Address> oldMembers, List<Address> newMembers);

   @LogMessage(level = INFO)
   @Message(value = "This is a JOIN event! Wait for notification from new joiner %s", id = 10)
   void joinEvent(Address joiner);

   @LogMessage(level = INFO)
   @Message(value = "This is a LEAVE event! Node %s has just left", id = 11)
   void leaveEvent(Address leaver);

   @LogMessage(level = FATAL)
   @Message(value = "Unable to process leaver!!", id = 12)
   void unableToProcessLeaver(@Cause Exception e);

   @LogMessage(level = INFO)
   @Message(value = "I %s am participating in rehash, state providers %s, state receivers %s", id = 13)
   void participatingInRehash(Address address, List<Address> stateProviders, List<Address> receiversOfLeaverState);

   @LogMessage(level = INFO)
   @Message(value = "DistributionManager not yet joined the cluster. Cannot do anything about other concurrent joiners.", id = 14)
   void distributionManagerNotJoined();

   @LogMessage(level = WARN)
   @Message(value = "DistributionManager not started after waiting up to 5 minutes! Not rehashing!", id = 15)
   void distributionManagerNotStarted();

   @LogMessage(level = WARN)
   @Message(value = "Problem %s encountered when applying state for key %s!", id = 16)
   void problemApplyingStateForKey(String msg, Object key);

   @LogMessage(level = WARN)
   @Message(value = "View change interrupted; not rehashing!", id = 17)
   void viewChangeInterrupted();

   @LogMessage(level = WARN)
   @Message(value = "Unable to apply prepare %s", id = 18)
   void unableToApplyPrepare(PrepareCommand pc, @Cause Throwable t);

   @LogMessage(level = INFO)
   @Message(value = "Couldn't acquire shared lock", id = 19)
   void couldNotAcquireSharedLock();

   @LogMessage(level = WARN)
   @Message(value = "Caught exception replaying %s", id = 20)
   void exceptionWhenReplaying(WriteCommand cmd, @Cause Exception e);

   @LogMessage(level = WARN)
   @Message(value = "Expected just one response; got %s", id = 21)
   void expectedJustOneResponse(Map<Address, Response> lr);

   @LogMessage(level = INFO)
   @Message(value = "Completed leave rehash on node %s in %s - leavers now are %s", id = 22)
   void completedLeaveRehash(Address self, String duration, List<Address> leavers);

   @LogMessage(level = ERROR)
   @Message(value = "Error pushing tx log", id = 23)
   void errorPushingTxLog(@Cause ExecutionException e);

   @LogMessage(level = WARN)
   @Message(value = "Unable to stop transaction logging!", id = 24)
   void unableToStopTransactionLogging(@Cause IllegalMonitorStateException imse);

   @LogMessage(level = INFO)
   @Message(value = "wakeUpInterval is <= 0, not starting expired purge thread", id = 25)
   void notStartingEvictionThread();

   @LogMessage(level = WARN)
   @Message(value = "Caught exception purging data container!", id = 26)
   void exceptionPurgingDataContainer(@Cause Exception e);

   @LogMessage(level = WARN)
   @Message(value = "Could not acquire lock for eviction of %s", id = 27)
   void couldNotAcquireLockForEviction(Object key, @Cause Exception e);

   @LogMessage(level = WARN)
   @Message(value = "Unable to passivate entry under %s", id = 28)
   void unableToPassivateEntry(Object key, @Cause Exception e);


   @LogMessage(level = INFO)
   @Message(value = "Passivating all entries to disk", id = 29)
   void passivatingAllEntries();

   @LogMessage(level = INFO)
   @Message(value = "Passivated %d entries in %s", id = 30)
   void passivatedEntries(int numEntries, String duration);

   @LogMessage(level = INFO)
   @Message(value = "MBeans were successfully registered to the platform mbean server.", id = 31)
   void mbeansSuccessfullyRegistered();

   @LogMessage(level = WARN)
   @Message(value = "Problems un-registering MBeans", id = 32)
   void problemsUnregisteringMBeans(@Cause Exception e);

   @LogMessage(level = WARN)
   @Message(value = "Unable to unregister Cache MBeans with pattern %s", id = 33)
   void unableToUnregisterMBeanWithPattern(String pattern, @Cause MBeanRegistrationException e);

   @LogMessage(level = ERROR)
   @Message(value = "There's already an cache manager instance registered under " +
         "'%s' JMX domain. If you want to allow multiple instances configured " +
         "with same JMX domain enable 'allowDuplicateDomains' attribute in " +
         "'globalJmxStatistics' config element", id = 34)
   void cacheManagerAlreadyRegistered(String jmxDomain);

   @LogMessage(level = WARN)
   @Message(value = "Could not reflect field description of this class. Was it removed?", id = 35)
   void couldNotFindDescriptionField();

   @LogMessage(level = WARN)
   @Message(value = "Did not find attribute %s", id = 36)
   void couldNotFindAttribute(String name);

   @LogMessage(level = WARN)
   @Message(value = "Failed to update attribute name %s with value %s", id = 37)
   void failedToUpdateAtribute(String name, Object value);

   @LogMessage(level = WARN)
   @Message(value = "Method name %s doesn't start with \"get\", \"set\", or \"is\" " +
         "but is annotated with @ManagedAttribute: will be ignored", id = 38)
   void ignoringManagedAttribute(String methodName);

   @LogMessage(level = WARN)
   @Message(value = "Method %s must have a valid return type and zero parameters", id = 39)
   void invalidManagedAttributeMethod(String methodName);

   @LogMessage(level = WARN)
   @Message(value = "Not adding annotated method %s since we already have read attribute", id = 40)
   void readManagedAttributeAlreadyPresent(Method m);

   @LogMessage(level = WARN)
   @Message(value = "Not adding annotated method %s since we already have writable attribute", id = 41)
   void writeManagedAttributeAlreadyPresent(String methodName);

   @LogMessage(level = WARN)
   @Message(value = "Did not find queried attribute with name %s", id = 42)
   void queriedAttributeNotFound(String attributeName);

   @LogMessage(level = WARN)
   @Message(value = "Exception while writing value for attribute %s", id = 43)
   void errorWritingValueForAttribute(String attributeName, @Cause Exception e);

   @LogMessage(level = WARN)
   @Message(value = "Could not invoke set on attribute %s with value %s", id = 44)
   void couldNotInvokeSetOnAttribute(String attributeName, Object value);

   @LogMessage(level = ERROR)
   @Message(value = "Problems encountered while purging expired", id = 45)
   void problemPurgingExpired(@Cause Exception e);

   @LogMessage(level = ERROR)
   @Message(value = "Unknown responses from remote cache: %s", id = 46)
   void unknownResponsesFromRemoteCache(Collection<Response> responses);

   @LogMessage(level = ERROR)
   @Message(value = "Error while doing remote call", id = 47)
   void errorDoingRemoteCall(@Cause Exception e);

   @LogMessage(level = ERROR)
   @Message(value = "Interrupted or timeout while waiting for AsyncStore worker threads to push all state to the decorated store", id = 48)
   void interruptedWaitingAsyncStorePush(@Cause InterruptedException e);

   @LogMessage(level = ERROR)
   @Message(value = "Error performing clear in async store", id = 49)
   void errorClearinAsyncStore(@Cause CacheLoaderException e);

   @LogMessage(level = ERROR)
   @Message(value = "Error performing purging expired from async store", id = 50)
   void errorPurgingAsyncStore(@Cause CacheLoaderException e);

   @LogMessage(level = ERROR)
   @Message(value = "Unexpected error", id = 51)
   void unexpectedErrorInAsyncProcessor(@Cause Throwable t);

   @LogMessage(level = ERROR)
   @Message(value = "Interrupted on acquireLock for %d milliseconds!", id = 52)
   void interruptedAcquiringLock(long ms, @Cause InterruptedException e);

   @LogMessage(level = WARN)
   @Message(value = "Unable to process some async modifications after %d retries!", id = 53)
   void unableToProcessAsyncModifications(int retries);

   @LogMessage(level = ERROR)
   @Message(value = "AsyncStoreCoordinator interrupted", id = 54)
   void asyncStoreCoordinatorInterrupted(@Cause InterruptedException e);

   @LogMessage(level = ERROR)
   @Message(value = "Unexpected error in AsyncStoreCoordinator thread. AsyncStore is dead!", id = 55)
   void unexpectedErrorInAsyncStoreCoordinator(@Cause Throwable t);

   @LogMessage(level = ERROR)
   @Message(value = "Error while handling Modification in AsyncStore", id = 56)
   void errorModifyingAsyncStore(@Cause Exception e);

   @LogMessage(level = ERROR)
   @Message(value = "Clear() operation in async store could not be performed", id = 57)
   void unableToClearAsyncStore();

   @LogMessage(level = ERROR)
   @Message(value = "Exception reported changing cache active status", id = 58)
   void errorChangingSingletonStoreStatus(@Cause SingletonStore.PushStateException e);

   @LogMessage(level = WARN)
   @Message(value = "Had problems removing file %s", id = 59)
   void problemsRemovingFile(File f);

   @LogMessage(level = WARN)
   @Message(value = "Problems purging file %s", id = 60)
   void problemsPurgingFile(File buckedFile, @Cause CacheLoaderException e);

   @LogMessage(level = WARN)
   @Message(value = "Unable to acquire global lock to purge cache store", id = 61)
   void unableToAcquireLockToPurgeStore();

   @LogMessage(level = ERROR)
   @Message(value = "Error while reading from file: %s", id = 62)
   void errorReadingFromFile(File f, @Cause Exception e);

   @LogMessage(level = ERROR)
   @Message(value = "Exception while saving bucket %s", id = 63)
   void errorSavingBucket(Bucket b, @Cause IOException ex);

   @LogMessage(level = WARN)
   @Message(value = "Problems creating the directory: %s", id = 64)
   void problemsCreatingDirectory(File dir);

   @LogMessage(level = ERROR)
   @Message(value = "Exception while marshalling object", id = 65)
   void errorMarshallingObject(@Cause IOException ioe);

   @LogMessage(level = ERROR)
   @Message(value = "Unable to read version id from first two bytes of stream, barfing.", id = 66)
   void unableToReadVersionId();

   @LogMessage(level = INFO)
   @Message(value = "Will try and wait for the cache %s to start", id = 67)
   void waitForCacheToStart(String cacheName);

   @LogMessage(level = INFO)
   @Message(value = "Cache named %s does not exist on this cache manager!", id = 68)
   void namedCacheDoesNotExist(String cacheName);

   @LogMessage(level = INFO)
   @Message(value = "Cache named [%s] exists but isn't in a state to handle invocations. Its state is %s.", id = 69)
   void cacheCanNotHandleInvocations(String cacheName, ComponentStatus status);

   @LogMessage(level = INFO)
   @Message(value = "Quietly ignoring clustered get call %s since unable to acquire processing lock, even after %s", id = 70)
   void ignoreClusterGetCall(CacheRpcCommand cmd, String time);

   @LogMessage(level = WARN)
   @Message(value = "Caught exception when handling command %s", id = 71)
   void exceptionHandlingCommand(CacheRpcCommand cmd, @Cause Throwable t);

   @LogMessage(level = ERROR)
   @Message(value = "Failed replicating %d elements in replication queue", id = 72)
   void failedReplicatingQueue(int size, @Cause Throwable t);

   @LogMessage(level = ERROR)
   @Message(value = "Unexpected error while replicating", id = 73)
   void unexpectedErrorReplicating(@Cause Throwable t);

   @LogMessage(level = INFO)
   @Message(value = "Trying to fetch state from %s", id = 74)
   void tryingToFetchState(Address member);

   @LogMessage(level = WARN)
   @Message(value = "Could not find available peer for state, backing off and retrying", id = 75)
   void couldNotFindPeerForState();

   @LogMessage(level = INFO)
   @Message(value = "Successfully retrieved and applied state from %s", id = 76)
   void successfullyAppliedState(Address member);

   @LogMessage(level = ERROR)
   @Message(value = "Message or message buffer is null or empty.", id = 77)
   void msgOrMsgBufferEmpty();

   @LogMessage(level = INFO)
   @Message(value = "Starting JGroups Channel", id = 78)
   void startingJGroupsChannel();

   @LogMessage(level = INFO)
   @Message(value = "Cache local address is %s, physical addresses are %s", id = 79)
   void localAndPhysicalAddress(Address address, List<Address> physicalAddresses);

   @LogMessage(level = INFO)
   @Message(value = "Disconnecting and closing JGroups Channel", id = 80)
   void disconnectAndCloseJGroups();

   @LogMessage(level = ERROR)
   @Message(value = "Problem closing channel; setting it to null", id = 81)
   void problemClosingChannel(@Cause Exception e);

   @LogMessage(level = INFO)
   @Message(value = "Stopping the RpcDispatcher", id = 82)
   void stoppingRpcDispatcher();

   @LogMessage(level = ERROR)
   @Message(value = "Class [%s] cannot be cast to JGroupsChannelLookup! Not using a channel lookup.", id = 83)
   void wrongTypeForJGroupsChannelLookup(String channelLookupClassName, @Cause Exception e);

   @LogMessage(level = ERROR)
   @Message(value = "Errors instantiating [%s]! Not using a channel lookup.", id = 84)
   void errorInstantiatingJGroupsChannelLookup(String channelLookupClassName, @Cause Exception e);

   @LogMessage(level = ERROR)
   @Message(value = "Error while trying to create a channel using config files: %s", id = 85)
   void errorCreatingChannelFromConfigFile(String cfg);

   @LogMessage(level = ERROR)
   @Message(value = "Error while trying to create a channel using config XML: %s", id = 86)
   void errorCreatingChannelFromXML(String cfg);

   @LogMessage(level = ERROR)
   @Message(value = "Error while trying to create a channel using config string: %s", id = 87)
   void errorCreatingChannelFromConfigString(String cfg);

   @LogMessage(level = INFO)
   @Message(value = "Unable to use any JGroups configuration mechanisms provided in properties %s. " +
         "Using default JGroups configuration!", id = 88)
   void unableToUseJGroupsPropertiesProvided(TypedProperties props);

   @LogMessage(level = ERROR)
   @Message(value = "getCoordinator(): Interrupted while waiting for members to be set", id = 89)
   void interruptedWaitingForCoordinator(@Cause InterruptedException e);

   @LogMessage(level = ERROR)
   @Message(value = "Unable to retrieve state from member %s", id = 90)
   void unableToRetrieveState(Address member, @Cause Exception e);

   @LogMessage(level = ERROR)
   @Message(value = "Channel does not contain STREAMING_STATE_TRANSFER. " +
         "Cannot support state transfers!", id = 91)
   void streamingStateTransferNotPresent();

   @LogMessage(level = WARN)
   @Message(value = "Channel not set up properly!", id = 92)
   void channelNotSetUp();

   @LogMessage(level = INFO)
   @Message(value = "Received new, MERGED cluster view: %s", id = 93)
   void receivedMergedView(View newView);

   @LogMessage(level = INFO)
   @Message(value = "Received new cluster view: %s", id = 94)
   void receivedClusterView(View newView);

   @LogMessage(level = ERROR)
   @Message(value = "Caught while responding to state transfer request", id = 95)
   void errorGeneratingState(@Cause StateTransferException e);

   @LogMessage(level = ERROR)
   @Message(value = "Caught while requesting or applying state", id = 96)
   void errorRequestingOrApplyingState(@Cause Exception e);

   @LogMessage(level = ERROR)
   @Message(value = "Error while processing 1PC PrepareCommand", id = 97)
   void errorProcessing1pcPrepareCommand(@Cause Throwable e);

   @LogMessage(level = ERROR)
   @Message(value = "Exception while rollback", id = 98)
   void errorRollingBack(@Cause Throwable e);

   @LogMessage(level = ERROR)
   @Message(value = "Unprocessed Transaction Log Entries! = %d", id = 99)
   void unprocessedTxLogEntries(int size);

   @LogMessage(level = WARN)
   @Message(value = "Stopping but there're transactions that did not finish in " +
         "time: localTransactions=%s, remoteTransactions%s", id = 100)
   void unfinishedTransactionsRemain(
         ConcurrentMap<Transaction, LocalTransaction> localTransactions,
         ConcurrentMap<GlobalTransaction, RemoteTransaction> remoteTransactions);

   @LogMessage(level = WARN)
   @Message(value = "Failed synchronization registration", id = 101)
   void failedSynchronizationRegistration(@Cause Exception e);

   @LogMessage(level = WARN)
   @Message(value = "Unable to roll back global transaction %s", id = 102)
   void unableToRollbackGlobalTx(GlobalTransaction gtx, @Cause Throwable e);

   @LogMessage(level = ERROR)
   @Message(value = "A remote transaction with the given id was already registered!!!", id = 103)
   void remoteTxAlreadyRegistered();

   @LogMessage(level = WARN)
   @Message(value = "Falling back to DummyTransactionManager from Infinispan", id = 104)
   void fallingBackToDummyTm();

   @LogMessage(level = ERROR)
   @Message(value = "Failed creating initial JNDI context", id = 105)
   void failedToCreateInitialCtx(@Cause NamingException e);

   @LogMessage(level = ERROR)
   @Message(value = "Found WebSphere TransactionManager factory class [%s], but " +
         "couldn't invoke its static 'getTransactionManager' method", id = 106)
   void unableToInvokeWebsphereStaticGetTmMethod(@Cause Exception ex, String className);

   @LogMessage(level = INFO)
   @Message(value = "Retrieving transaction manager %s", id = 107)
   void retrievingTm(TransactionManager tm);

   @LogMessage(level = ERROR)
   @Message(value = "Error enlisting resource", id = 108)
   void errorEnlistingResource(@Cause XAException e);

   @LogMessage(level = ERROR)
   @Message(value = "beforeCompletion() failed for %s", id = 109)
   void beforeCompletionFailed(Synchronization s, @Cause Throwable t);

   @LogMessage(level = ERROR)
   @Message(value = "Unexpected error from resource manager!", id = 110)
   void unexpectedErrorFromResourceManager(@Cause Throwable t);

   @LogMessage(level = ERROR)
   @Message(value = "afterCompletion() failed for %s", id = 111)
   void afterCompletionFailed(Synchronization s, @Cause Throwable t);

   @LogMessage(level = WARN)
   @Message(value = "exception while committing", id = 112)
   void errorCommittingTx(@Cause XAException e);

   @LogMessage(level = ERROR)
   @Message(value = "Unbinding of DummyTransactionManager failed", id = 113)
   void unbindingDummyTmFailed(@Cause NamingException e);

   @LogMessage(level = ERROR)
   @Message(value = "Unsupported combination (dldEnabled, recoveryEnabled, xa) = (%s, %s, %s)", id = 114)
   void unsupportedTransactionConfiguration(boolean dldEnabled, boolean recoveryEnabled, boolean xa);

   @LogMessage(level = WARN)
   @Message(value = "Recovery call will be ignored as recovery is disabled. " +
         "More on recovery: http://community.jboss.org/docs/DOC-16646", id = 115)
   void recoveryIgnored();

   @LogMessage(level = WARN)
   @Message(value = "Missing the list of prepared transactions from node %s. " +
         "Received response is %s", id = 116)
   void missingListPreparedTransactions(Object key, Object value);

   @LogMessage(level = ERROR)
   @Message(value = "There's already a prepared transaction with this xid: %s. " +
         "New transaction is %s. Are there two different transactions having same Xid in the cluster?", id = 117)
   void preparedTxAlreadyExists(RecoveryAwareTransaction previous,
                                RecoveryAwareRemoteTransaction remoteTransaction);

   @LogMessage(level = WARN)
   @Message(value = "Could not load module at URL %s", id = 118)
   void couldNotLoadModuleAtUrl(URL url, @Cause Exception ex);

   @LogMessage(level = WARN)
   @Message(value = "Module %s loaded, but could not be initialized", id = 119)
   void couldNotInitializeModule(Object key, @Cause Exception ex);

   @LogMessage(level = WARN)
   @Message(value = "Invocation of %s threw an exception %s. Exception is ignored.", id = 120)
   void ignoringException(String methodName, String exceptionName, @Cause Throwable t);

   @LogMessage(level = ERROR)
   @Message(value = "Unable to set value!", id = 121)
   void unableToSetValue(@Cause Exception e);

   @LogMessage(level = WARN)
   @Message(value = "Unable to convert string property [%s] to an int! Using default value of %d", id = 122)
   void unableToConvertStringPropertyToInt(String value, int defaultValue);

   @LogMessage(level = WARN)
   @Message(value = "Unable to convert string property [%s] to a long! Using default value of %d", id = 123)
   void unableToConvertStringPropertyToLong(String value, long defaultValue);

   @LogMessage(level = WARN)
   @Message(value = "Unable to convert string property [%s] to a boolean! Using default value of %b", id = 124)
   void unableToConvertStringPropertyToBoolean(String value, boolean defaultValue);

   @LogMessage(level = WARN)
   @Message(value = "Unable to invoke getter %s on Configuration.class!", id = 125)
   void unableToInvokeGetterOnConfiguration(Method getter, @Cause Exception e);

   @LogMessage(level = WARN)
   @Message(value = "Attempted to stop() from FAILED state, but caught exception; try calling destroy()", id = 126)
   void failedToCallStopAfterFailure(@Cause Throwable t);

   @LogMessage(level = WARN)
   @Message(value = "Needed to call stop() before destroying but stop() threw exception. Proceeding to destroy", id = 127)
   void stopBeforeDestroyFailed(@Cause CacheException e);

   @LogMessage(level = INFO)
   @Message(value = "Infinispan version: %s", id = 128)
   void version(String version);

   @LogMessage(level = WARN)
   @Message(value = "Received a remote call but the cache is not in STARTED state - ignoring call.", id = 129)
   void cacheNotStarted();

   @LogMessage(level = ERROR)
   @Message(value = "Caught exception! Aborting join.", id = 130)
   void abortingJoin(@Cause Exception e);

   @LogMessage(level = INFO)
   @Message(value = "%s completed join rehash in %s!", id = 131)
   void joinRehashCompleted(Address self, String duration);

   @LogMessage(level = INFO)
   @Message(value = "%s aborted join rehash after %s!", id = 132)
   void joinRehashAborted(Address self, String duration);

   @LogMessage(level = WARN)
   @Message(value = "Attempted to register listener of class %s, but no valid, " +
         "public methods annotated with method-level event annotations found! " +
         "Ignoring listener.", id = 133)
   void noAnnotateMethodsFoundInListener(Class listenerClass);

   @LogMessage(level = WARN)
   @Message(value = "Unable to invoke method %s on Object instance %s - " +
         "removing this target object from list of listeners!", id = 134)
   void unableToInvokeListenerMethod(Method m, Object target, @Cause IllegalAccessException e);

   @LogMessage(level = WARN)
   @Message(value = "Could not lock key %s in order to invalidate from L1 at node %s, skipping....", id = 135)
   void unableToLockToInvalidate(Object key, Address address);

   @LogMessage(level = ERROR)
   @Message(value = "Execution error", id = 136)
   void executionError(@Cause Throwable t);

   @LogMessage(level = INFO)
   @Message(value = "Failed invalidating remote cache", id = 137)
   void failedInvalidatingRemoteCache(@Cause Exception e);

   @LogMessage(level = INFO)
   @Message(value = "Could not register object with name: %s", id = 138)
   void couldNotRegisterObjectName(ObjectName objectName, @Cause InstanceAlreadyExistsException e);

   @LogMessage(level = WARN)
   @Message(value = "Infinispan configuration schema could not be resolved locally nor fetched from URL. Local path=%s, schema path=%s, schema URL=%s", id = 139)
   void couldNotResolveConfigurationSchema(String localPath, String schemaPath, String schemaURL);

   @LogMessage(level = WARN)
   @Message(value = "Lazy deserialization configuration is deprecated, please use storeAsBinary instead", id = 140)
   void lazyDeserializationDeprecated();

   @LogMessage(level = WARN)
   @Message(value = "Could not rollback prepared 1PC transaction. This transaction will be rolled back by the recovery process, if enabled. Transaction: %s", id = 141)
   void couldNotRollbackPrepared1PcTransaction(LocalXaTransaction localTransaction, @Cause XAException e1);

   @LogMessage(level = WARN)
   @Message(value = "The async store shutdown timeout (%d ms) is too high compared " +
         "to cache stop timeout (%d ms), so instead using %d ms for async store stop wait", id = 142)
   void asyncStoreShutdownTimeoutTooHigh(long configuredAsyncStopTimeout,
      long cacheStopTimeout, long asyncStopTimeout);

   @LogMessage(level = WARN)
   @Message(value = "Received a key that doesn't map to this node: %s, mapped to %s", id = 143)
   void keyDoesNotMapToLocalNode(Object key, Collection<Address> nodes);

   @LogMessage(level = WARN)
   @Message(value = "Failed loading value for key %s from cache store", id = 144)
   void failedLoadingValueFromCacheStore(Object key);

   @LogMessage(level = ERROR)
   @Message(value = "Error during rehash", id = 145)
   void errorDuringRehash(@Cause Throwable th);

   @LogMessage(level = ERROR)
   @Message(value = "Error transferring state to node after rehash", id = 146)
   void errorTransferringState(@Cause Exception e);

   @LogMessage(level = ERROR)
   @Message(value = "Error invalidating keys from L1 after rehash", id = 147)
   void failedToInvalidateKeys(@Cause Exception e);

   @LogMessage(level = WARN)
   @Message(value = "Invalid %s value of %s. It can not be higher than %s which is %s", id = 148)
   void invalidTimeoutValue(Object configName1, Object value1, Object configName2, Object value2);

   @LogMessage(level = WARN)
   @Message(value = "Fetch persistent state and purge on startup are both disabled, cache may contain stale entries on startup", id = 149)
   void staleEntriesWithoutFetchPersistentStateOrPurgeOnStartup();

   @LogMessage(level = FATAL)
   @Message(value = "Rehash command received on non-distributed cache. All the nodes in the cluster should be using the same configuration.", id = 150)
   void rehashCommandReceivedOnNonDistributedCache();

   @LogMessage(level = ERROR)
   @Message(value = "Error flushing to file: %s", id = 151)
   void errorFlushingToFileChannel(FileChannel f, @Cause Exception e);

   @LogMessage(level = WARN)
   @Message(value = "Passivation configured without a valid eviction policy. " +
      "This could mean that the cache store will never get used unless code calls Cache.evict() manually.", id = 152)
   void passivationWithoutEviction();

   @LogMessage(level = WARN)
   @Message(value = "Ignoring eviction wakeUpInterval configuration since it is deprecated, please configure Expiration's wakeUpInterval instead", id = 153)
   void evictionWakeUpIntervalDeprecated();

   @LogMessage(level = ERROR)
   @Message(value = "Unable to unlock keys %2$s for transaction %1$s after they were rebalanced off node %3$s", id = 154)
   void unableToUnlockRebalancedKeys(GlobalTransaction gtx, List<Object> keys, Address self, @Cause Throwable t);

   @LogMessage(level = WARN)
   @Message(value = "You are not starting all your caches at the same time. This can lead to problems as asymmetric clusters are not supported, see ISPN-658", id = 155)
   void asymmetricClusterWarning();

   @LogMessage(level = WARN)
   @Message(value = "You are not starting all your caches at the same time. This can lead to problems as asymmetric clusters are not supported, see ISPN-658. " +
         "We recommend using EmbeddedCacheManager.startCaches() to start all your caches upfront.", id = 156)
   void shouldBeUsingStartCache(String cacheName);

   @LogMessage(level = WARN)
<<<<<<< HEAD
   @Message(value = "Could not complete injected transaction.", id = 157)
   void couldNotCompleteInjectedTransaction(@Cause Throwable t);

   @LogMessage(level = INFO)
   @Message(value = "This is a transactional cache with no transaction manager lookup configured. Trying the GenericTransactionManagerLookup...", id = 158)
   void noTransactionManagerLookupForTransactionalCache();
=======
   @Message(value = "Timed out waiting for all cluster members to confirm pushing data for view %d, received confirmations %s. Cancelling state transfer", id = 157)
   void stateTransferTimeoutWaitingForPushConfirmations(int viewId, Map<Address, Integer> pushConfirmations);

   @LogMessage(level = WARN)
   @Message(value = "Timed out waiting for all cluster members to confirm joining for view %d, joined %s. Cancelling state transfer", id = 158)
   void stateTransferTimeoutWaitingForJoinConfirmations(int viewId, Map<Address, Integer> joinConfirmations);

   @LogMessage(level = WARN)
   @Message(value = "Unblocking transactions failed", id = 159)
   void errorUnblockingTransactions(@Cause Exception e);
>>>>>>> a2154c7c
}<|MERGE_RESOLUTION|>--- conflicted
+++ resolved
@@ -750,14 +750,6 @@
    void shouldBeUsingStartCache(String cacheName);
 
    @LogMessage(level = WARN)
-<<<<<<< HEAD
-   @Message(value = "Could not complete injected transaction.", id = 157)
-   void couldNotCompleteInjectedTransaction(@Cause Throwable t);
-
-   @LogMessage(level = INFO)
-   @Message(value = "This is a transactional cache with no transaction manager lookup configured. Trying the GenericTransactionManagerLookup...", id = 158)
-   void noTransactionManagerLookupForTransactionalCache();
-=======
    @Message(value = "Timed out waiting for all cluster members to confirm pushing data for view %d, received confirmations %s. Cancelling state transfer", id = 157)
    void stateTransferTimeoutWaitingForPushConfirmations(int viewId, Map<Address, Integer> pushConfirmations);
 
@@ -768,5 +760,12 @@
    @LogMessage(level = WARN)
    @Message(value = "Unblocking transactions failed", id = 159)
    void errorUnblockingTransactions(@Cause Exception e);
->>>>>>> a2154c7c
+
+   @LogMessage(level = WARN)
+   @Message(value = "Could not complete injected transaction.", id = 160)
+   void couldNotCompleteInjectedTransaction(@Cause Throwable t);
+
+   @LogMessage(level = INFO)
+   @Message(value = "This is a transactional cache with no transaction manager lookup configured. Trying the GenericTransactionManagerLookup...", id = 161)
+   void noTransactionManagerLookupForTransactionalCache();
 }