--- conflicted
+++ resolved
@@ -29,11 +29,6 @@
 import org.infinispan.container.entries.InternalCacheEntry;
 import org.infinispan.container.entries.InternalCacheValue;
 import org.infinispan.context.InvocationContext;
-<<<<<<< HEAD
-import org.infinispan.context.InvocationContextContainer;
-import org.infinispan.context.impl.NonTxInvocationContext;
-=======
->>>>>>> a2154c7c
 import org.infinispan.distribution.ch.ConsistentHash;
 import org.infinispan.factories.annotations.Inject;
 import org.infinispan.factories.annotations.Start;
@@ -199,208 +194,10 @@
       return stateTransferManager.isLocationInDoubt(key);
    }
 
-<<<<<<< HEAD
-   public TransactionLogger getTransactionLogger() {
-      return transactionLogger;
-   }
-
-   private Map<Object, InternalCacheValue> applyStateMap(Map<Object, InternalCacheValue> state, boolean withRetry) {
-      Map<Object, InternalCacheValue> retry = withRetry ? new HashMap<Object, InternalCacheValue>() : null;
-
-      for (Map.Entry<Object, InternalCacheValue> e : state.entrySet()) {
-         InternalCacheValue v = e.getValue();
-         NonTxInvocationContext ctx = (NonTxInvocationContext) icc.createInvocationContext(false);
-         // locking not necessary in the case of a join since the node isn't doing anything else
-         // TODO what if the node is already running?
-         ctx.setFlags(CACHE_MODE_LOCAL, SKIP_CACHE_LOAD, SKIP_REMOTE_LOOKUP, SKIP_SHARED_CACHE_STORE, SKIP_LOCKING,
-                      SKIP_OWNERSHIP_CHECK);
-         try {
-            PutKeyValueCommand put = cf.buildPutKeyValueCommand(e.getKey(), v.getValue(), v.getLifespan(), v.getMaxIdle(), ctx.getFlags());
-            interceptorChain.invoke(ctx, put);
-         } catch (Exception ee) {
-            if (withRetry) {
-               if (trace)
-                  log.tracef("Problem %s encountered when applying state for key %s. Adding entry to retry queue.", ee.getMessage(), e.getKey());
-               retry.put(e.getKey(), e.getValue());
-            } else {
-               log.problemApplyingStateForKey(ee.getMessage(), e.getKey());
-            }
-         }
-      }
-      return retry;
-   }
-
-   @Override
-   public void applyState(ConsistentHash consistentHash, Map<Object, InternalCacheValue> state,
-                          Address sender, int viewId) throws InterruptedException {
-      waitForJoinToStart();
-
-      if (viewId < lastViewId) {
-         log.debugf("Rejecting state pushed by node %s for old rehash %d (last view id is %d)", sender, viewId, lastViewId);
-         return;
-      }
-
-      log.debugf("Applying new state from %s: received %d keys", sender, state.size());
-      if (trace) log.tracef("Received keys: %s", state.keySet());
-      int retryCount = 3; // in case we have issues applying state.
-      Map<Object, InternalCacheValue> pendingApplications = state;
-      for (int i = 0; i < retryCount; i++) {
-         pendingApplications = applyStateMap(pendingApplications, true);
-         if (pendingApplications.isEmpty()) break;
-      }
-      // one last go
-      if (!pendingApplications.isEmpty()) applyStateMap(pendingApplications, false);
-
-      if(trace) log.tracef("After applying state data container has %d keys", dataContainer.size());
-   }
-
-   @Override
-   public void markRehashCompleted(int viewId) throws InterruptedException {
-      waitForJoinToStart();
-
-      if (viewId < lastViewId) {
-         if (trace)
-            log.tracef("Ignoring old rehash completed confirmation for view %d, last view is %d", viewId, lastViewId);
-         return;
-      }
-
-      if (viewId > lastViewId) {
-         throw new IllegalStateException("Received rehash completed confirmation before confirming it ourselves");
-      }
-
-      if (trace) log.tracef("Rehash completed on node %s, data container has %d keys", getSelf(), dataContainer.size());
-      receivedRehashCompletedNotification = true;
-      synchronized (rehashInProgressMonitor) {
-         // we know for sure the rehash task is waiting for this confirmation, so the CH hasn't been replaced
-         if (trace) log.tracef("Updating last rehashed CH to %s", this.lastSuccessfulCH);
-         lastSuccessfulCH = this.consistentHash;
-         rehashInProgressMonitor.notifyAll();
-      }
-      joinCompletedLatch.countDown();
-   }
-
-   @Override
-   public void markNodePushCompleted(int viewId, Address node) throws InterruptedException {
-      waitForJoinToStart();
-
-      if (trace)
-         log.tracef("Coordinator: received push completed notification for %s, view id %s", node, viewId);
-
-      // ignore all push confirmations for view ids smaller than our view id
-      if (viewId < lastViewId) {
-         if (log.isTraceEnabled())
-            log.tracef("Coordinator: Ignoring old push completed confirmation for view %d, last view is %d", viewId, lastViewId);
-         return;
-      }
-
-      synchronized (pushConfirmations) {
-         if (viewId < lastViewIdFromPushConfirmation) {
-            if (trace)
-               log.tracef("Coordinator: Ignoring old push completed confirmation for view %d, last confirmed view is %d", viewId, lastViewIdFromPushConfirmation);
-            return;
-         }
-
-         // update the latest received view id if necessary
-         if (viewId > lastViewIdFromPushConfirmation) {
-            lastViewIdFromPushConfirmation = viewId;
-         }
-
-         pushConfirmations.put(node, viewId);
-         if (trace)
-            log.tracef("Coordinator: updated push confirmations map %s", pushConfirmations);
-
-         // the view change listener ensures that all the member nodes have an entry in the map
-         for (Map.Entry<Address, Integer> pushNode : pushConfirmations.entrySet()) {
-            if (pushNode.getValue() < viewId) {
-               return;
-            }
-         }
-
-         if (trace)
-            log.tracef("Coordinator: sending rehash completed notification for view %d, lastView %d, notifications received: %s", viewId, lastViewId, pushConfirmations);
-
-         // all the nodes are up-to-date, broadcast the rehash completed command
-         final RehashControlCommand cmd = cf.buildRehashControlCommand(RehashControlCommand.Type.REHASH_COMPLETED, getSelf(), viewId);
-
-         // all nodes will eventually receive the command, no need to wait here
-         rpcManager.broadcastRpcCommand(cmd, false);
-         // The broadcast doesn't send the message to the local node
-         markRehashCompleted(viewId);
-      }
-   }
-
-   public void notifyCoordinatorPushCompleted(int viewId) throws Exception {
-      Transport t = rpcManager.getTransport();
-
-      if (t.isCoordinator()) {
-         if (trace) log.tracef("Node %s is the coordinator, marking push for %d as complete directly", self, viewId);
-         markNodePushCompleted(viewId, self);
-      } else {
-         final RehashControlCommand cmd = cf.buildRehashControlCommand(RehashControlCommand.Type.NODE_PUSH_COMPLETED, self, viewId);
-         Address coordinator = rpcManager.getTransport().getCoordinator();
-
-         if (trace) log.tracef("Node %s is not the coordinator, sending request to mark push for %d as complete to %s", self, viewId, coordinator);
-         rpcManager.invokeRemotely(Collections.singleton(coordinator), cmd, ResponseMode.SYNCHRONOUS, configuration.getRehashRpcTimeout());
-      }
-   }
-
-   @Listener
-   public class ViewChangeListener {
-      @Merged @ViewChanged
-      public void handleViewChange(ViewChangedEvent e) {
-         if(trace)
-            log.tracef("New view received: %d, type=%s, members: %s. Starting the RebalanceTask", e.getViewId(), e.getType(), e.getNewMembers());
-
-         synchronized (rehashInProgressMonitor) {
-            rehashInProgress = true;
-            receivedRehashCompletedNotification = false;
-            lastViewId = e.getViewId();
-            rehashInProgressMonitor.notifyAll();
-         }
-
-         // make sure the pushConfirmations map has one entry for each cluster member
-         // we will always have
-         if (DistributionManagerImpl.this.getRpcManager().getTransport().isCoordinator()) {
-            synchronized (pushConfirmations) {
-               for (Address newNode : e.getNewMembers()) {
-                  if (!pushConfirmations.containsKey(newNode)) {
-                     if (trace)
-                        log.tracef("Coordinator: adding new node %s", newNode);
-                     pushConfirmations.put(newNode, -1);
-                  }
-               }
-               for (Address oldNode : e.getOldMembers()) {
-                  if (!e.getNewMembers().contains(oldNode)) {
-                     if (trace)
-                        log.tracef("Coordinator: removing node %s", oldNode);
-                     pushConfirmations.remove(oldNode);
-                  }
-               }
-               if (trace)
-                  log.tracef("Coordinator: push confirmations list updated: %s", pushConfirmations);
-            }
-         }
-
-         RebalanceTask rebalanceTask = new RebalanceTask(rpcManager, cf, configuration, dataContainer,
-               DistributionManagerImpl.this, icc, cacheNotifier, interceptorChain, e.getViewId());
-         rehashExecutor.submit(rebalanceTask);
-      }
-   }
-
-   public CacheStore getCacheStoreForRehashing() {
-      if (cacheLoaderManager == null || !cacheLoaderManager.isEnabled() || cacheLoaderManager.isShared())
-         return null;
-      return cacheLoaderManager.getCacheStore();
-   }
-
-   @ManagedAttribute(description = "Checks whether there is a pending rehash in the cluster.")
-   @Metric(displayName = "Is rehash in progress?", dataType = DataType.TRAIT)
-=======
    /**
     * Tests whether a rehash is in progress
     * @return true if a rehash is in progress, false otherwise
     */
->>>>>>> a2154c7c
    public boolean isRehashInProgress() {
       return stateTransferManager.isStateTransferInProgress();
    }
@@ -421,24 +218,6 @@
       return an;
    }
 
-<<<<<<< HEAD
-   public void applyRemoteTxLog(List<WriteCommand> commands) {
-      for (WriteCommand cmd : commands) {
-         try {
-            // this is a remotely originating tx
-            cf.initializeReplicableCommand(cmd, true);
-            InvocationContext ctx = icc.createInvocationContext(true);
-            ctx.setFlags(SKIP_REMOTE_LOOKUP, CACHE_MODE_LOCAL, SKIP_SHARED_CACHE_STORE, SKIP_LOCKING);
-            interceptorChain.invoke(ctx, cmd);
-         } catch (Exception e) {
-            log.exceptionWhenReplaying(cmd, e);
-         }
-      }
-
-   }
-
-=======
->>>>>>> a2154c7c
    @ManagedOperation(description = "Tells you whether a given key is local to this instance of the cache.  Only works with String keys.")
    @Operation(displayName = "Is key local?")
    public boolean isLocatedLocally(@Parameter(name = "key", description = "Key to query") String key) {
