/*
 * JBoss, Home of Professional Open Source
 * Copyright 2011 Red Hat Inc. and/or its affiliates and other
 * contributors as indicated by the @author tags. All rights reserved.
 * See the copyright.txt in the distribution for a full listing of
 * individual contributors.
 *
 * This is free software; you can redistribute it and/or modify it
 * under the terms of the GNU Lesser General Public License as
 * published by the Free Software Foundation; either version 2.1 of
 * the License, or (at your option) any later version.
 *
 * This software is distributed in the hope that it will be useful,
 * but WITHOUT ANY WARRANTY; without even the implied warranty of
 * MERCHANTABILITY or FITNESS FOR A PARTICULAR PURPOSE. See the GNU
 * Lesser General Public License for more details.
 *
 * You should have received a copy of the GNU Lesser General Public
 * License along with this software; if not, write to the Free
 * Software Foundation, Inc., 51 Franklin St, Fifth Floor, Boston, MA
 * 02110-1301 USA, or see the FSF site: http://www.fsf.org.
 */
package org.infinispan.transaction;

import org.infinispan.commands.CommandsFactory;
import org.infinispan.commands.tx.CommitCommand;
import org.infinispan.commands.tx.PrepareCommand;
import org.infinispan.commands.tx.RollbackCommand;
import org.infinispan.commands.write.WriteCommand;
import org.infinispan.config.Configuration;
import org.infinispan.context.InvocationContextContainer;
import org.infinispan.context.impl.LocalTxInvocationContext;
import org.infinispan.factories.annotations.Inject;
import org.infinispan.factories.annotations.Start;
import org.infinispan.factories.annotations.Stop;
import org.infinispan.interceptors.InterceptorChain;
import org.infinispan.transaction.xa.GlobalTransaction;
import org.infinispan.util.logging.Log;
import org.infinispan.util.logging.LogFactory;

import javax.transaction.Transaction;
import javax.transaction.xa.XAException;
import java.util.List;

import static javax.transaction.xa.XAResource.XA_OK;
import static javax.transaction.xa.XAResource.XA_RDONLY;

/**
 * Coordinates transaction prepare/commits as received from the {@link javax.transaction.TransactionManager}.
 * Integrates with the TM through either {@link org.infinispan.transaction.xa.TransactionXaAdapter} or
 * through {@link org.infinispan.transaction.synchronization.SynchronizationAdapter}.
 *
 * @author Mircea.Markus@jboss.com
 * @since 5.0
 */
public class TransactionCoordinator {

<<<<<<< HEAD
    private static final Log log = LogFactory.getLog(TransactionCoordinator.class);
    private CommandsFactory commandsFactory;
    private InvocationContextContainer icc;
    private InterceptorChain invoker;
    private TransactionTable txTable;
    private Configuration configuration;
    private CommandCreator commandCreator;

    boolean trace;

    @Inject
    public void init(CommandsFactory commandsFactory, InvocationContextContainer icc, InterceptorChain invoker,
                     TransactionTable txTable, Configuration configuration) {
        this.commandsFactory = commandsFactory;
        this.icc = icc;
        this.invoker = invoker;
        this.txTable = txTable;
        this.configuration = configuration;
        trace = log.isTraceEnabled();
    }

    @Start
    public void start() {
        if (configuration.isWriteSkewCheck() && configuration.getTransactionLockingMode() == LockingMode.OPTIMISTIC
                && configuration.isEnableVersioning()) {
            // We need to create versioned variants of PrepareCommand and CommitCommand
            commandCreator = new CommandCreator() {
                @Override
                public CommitCommand createCommitCommand(GlobalTransaction gtx) {
                    return commandsFactory.buildVersionedCommitCommand(gtx);
                }

                @Override
                public PrepareCommand createPrepareCommand(GlobalTransaction gtx, List<WriteCommand> modifications) {
                    return commandsFactory.buildVersionedPrepareCommand(gtx, modifications, false);
                }
            };
        } else {
            commandCreator = new CommandCreator() {
                @Override
                public CommitCommand createCommitCommand(GlobalTransaction gtx) {
                    return commandsFactory.buildCommitCommand(gtx);
                }

                @Override
                public PrepareCommand createPrepareCommand(GlobalTransaction gtx, List<WriteCommand> modifications) {
                    return commandsFactory.buildPrepareCommand(gtx, modifications, false);
                }
            };
        }
    }

    public final int prepare(LocalTransaction localTransaction) throws XAException {
        return prepare(localTransaction, false);
    }

    public final int prepare(LocalTransaction localTransaction, boolean replayEntryWrapping) throws XAException {
        validateNotMarkedForRollback(localTransaction);
        //Pedro -- total order protocol with one phase commit
        if (configuration.isOnePhaseCommit() || is1PcForAutoCommitTransaction(localTransaction) ||
                isOnePhaseTotalOrder(localTransaction)) {
            if (trace) log.tracef("Received prepare for tx: %s. Skipping call as 1PC will be used.", localTransaction);
            return XA_OK;
        }

        PrepareCommand prepareCommand = commandCreator.createPrepareCommand(localTransaction.getGlobalTransaction(), localTransaction.getModifications());
        if (trace) log.tracef("Sending prepare command through the chain: %s", prepareCommand);

        LocalTxInvocationContext ctx = icc.createTxInvocationContext();
        prepareCommand.setReplayEntryWrapping(replayEntryWrapping);
        ctx.setLocalTransaction(localTransaction);
        try {
            invoker.invoke(ctx, prepareCommand);
            if (localTransaction.isReadOnly()) {
                if (trace) log.tracef("Readonly transaction: %s", localTransaction.getGlobalTransaction());
                // force a cleanup to release any objects held.  Some TMs don't call commit if it is a READ ONLY tx.  See ISPN-845
                commit(localTransaction, false);
                return XA_RDONLY;
            } else {
                txTable.localTransactionPrepared(localTransaction);
                return XA_OK;
=======
   private static final Log log = LogFactory.getLog(TransactionCoordinator.class);
   private CommandsFactory commandsFactory;
   private InvocationContextContainer icc;
   private InterceptorChain invoker;
   private TransactionTable txTable;
   private Configuration configuration;
   private CommandCreator commandCreator;
   private volatile boolean shuttingDown = false;

   boolean trace;

   @Inject
   public void init(CommandsFactory commandsFactory, InvocationContextContainer icc, InterceptorChain invoker,
                    TransactionTable txTable, Configuration configuration) {
      this.commandsFactory = commandsFactory;
      this.icc = icc;
      this.invoker = invoker;
      this.txTable = txTable;
      this.configuration = configuration;
      trace = log.isTraceEnabled();
   }

   @Start(priority = 1)
   private void setStartStatus() {
      shuttingDown = false;
   }

   @Stop(priority = 1)
   private void setStopStatus() {
      shuttingDown = true;
   }

   @Start
   public void start() {
      if (configuration.isWriteSkewCheck() && configuration.getTransactionLockingMode() == LockingMode.OPTIMISTIC
            && configuration.isEnableVersioning()) {
         // We need to create versioned variants of PrepareCommand and CommitCommand
         commandCreator = new CommandCreator() {
            @Override
            public CommitCommand createCommitCommand(GlobalTransaction gtx) {
               return commandsFactory.buildVersionedCommitCommand(gtx);
>>>>>>> 4972cfb5
            }
        } catch (Throwable e) {
            log.error("Error while processing PrepareCommand", e);
            //rollback transaction before throwing the exception as there's no guarantee the TM calls XAResource.rollback
            //after prepare failed.
            rollback(localTransaction);
            // XA_RBROLLBACK tells the TM that we've rolled back already: the TM shouldn't call rollback after this.
            throw new XAException(XAException.XA_RBROLLBACK);
        }
    }

    public void commit(LocalTransaction localTransaction, boolean isOnePhase) throws XAException {
        if (trace) log.tracef("Committing transaction %s", localTransaction.getGlobalTransaction());
        LocalTxInvocationContext ctx = icc.createTxInvocationContext();
        ctx.setLocalTransaction(localTransaction);
        //Pedro -- one phase total order commit
        if (configuration.isOnePhaseCommit() || isOnePhase || is1PcForAutoCommitTransaction(localTransaction) ||
                isOnePhaseTotalOrder(localTransaction)) {
            validateNotMarkedForRollback(localTransaction);

            if (trace) log.trace("Doing an 1PC prepare call on the interceptor chain");
            PrepareCommand command = commandsFactory.buildPrepareCommand(localTransaction.getGlobalTransaction(),
                    localTransaction.getModifications(), true);
            //Pedro -- set total order
            command.setTotalOrdered(configuration.isTotalOrder());
            try {
                invoker.invoke(ctx, command);
            } catch (Throwable e) {
                handleCommitFailure(e, localTransaction);
            }
        } else {
            CommitCommand commitCommand = commandCreator.createCommitCommand(localTransaction.getGlobalTransaction());
            try {
                invoker.invoke(ctx, commitCommand);
                txTable.removeLocalTransaction(localTransaction);
            } catch (Throwable e) {
                handleCommitFailure(e, localTransaction);
            }
        }
    }

    public void rollback(LocalTransaction localTransaction) throws XAException {
        try {
            rollbackInternal(localTransaction);
        } catch (Throwable e) {
            log.errorRollingBack(e);
            final Transaction transaction = localTransaction.getTransaction();
            //this might be possible if the cache has stopped and TM still holds a reference to the XAResource
            if (transaction != null) {
                txTable.failureCompletingTransaction(transaction);
            }
<<<<<<< HEAD
            throw new XAException(XAException.XAER_RMERR);
        }
    }

    private void handleCommitFailure(Throwable e, LocalTransaction localTransaction) throws XAException {
        log.errorProcessing1pcPrepareCommand(e);
        if (trace) log.tracef("Couldn't commit 1PC transaction %s, trying to rollback.", localTransaction);
        try {
            rollbackInternal(localTransaction);
        } catch (Throwable e1) {
            log.couldNotRollbackPrepared1PcTransaction(localTransaction, e1);
            // inform the TM that a resource manager error has occurred in the transaction branch (XAER_RMERR).
            throw new XAException(XAException.XAER_RMERR);
        } finally {
            txTable.failureCompletingTransaction(localTransaction.getTransaction());
        }
        throw new XAException(XAException.XA_HEURRB); //this is a heuristic rollback
    }

    private void rollbackInternal(LocalTransaction localTransaction) throws Throwable {
        if (trace) log.tracef("rollback transaction %s ", localTransaction.getGlobalTransaction());
        RollbackCommand rollbackCommand = commandsFactory.buildRollbackCommand(localTransaction.getGlobalTransaction());
        LocalTxInvocationContext ctx = icc.createTxInvocationContext();
        ctx.setLocalTransaction(localTransaction);
        invoker.invoke(ctx, rollbackCommand);
        txTable.removeLocalTransaction(localTransaction);
    }

    private void validateNotMarkedForRollback(LocalTransaction localTransaction) throws XAException {
        if (localTransaction.isMarkedForRollback()) {
            if (trace) log.tracef("Transaction already marked for rollback. Forcing rollback for %s", localTransaction);
            rollback(localTransaction);
            throw new XAException(XAException.XA_RBROLLBACK);
        }
    }

    private boolean is1PcForAutoCommitTransaction(LocalTransaction localTransaction) {
        return configuration.isUse1PcForAutoCommitTransactions() && localTransaction.isImplicitTransaction();
    }

    //Pedro -- one phase commit with total order protocol
    //with write skew, it needs two phases to commit (write skew check is not supported yet!)
    private boolean isOnePhaseTotalOrder(LocalTransaction tx) {
        return configuration.isTotalOrder();
    }

    private static interface CommandCreator {
        CommitCommand createCommitCommand(GlobalTransaction gtx);
        PrepareCommand createPrepareCommand(GlobalTransaction gtx, List<WriteCommand> modifications);
    }
=======
         };
      }
   }

   public final int prepare(LocalTransaction localTransaction) throws XAException {
      return prepare(localTransaction, false);
   }

   public final int prepare(LocalTransaction localTransaction, boolean replayEntryWrapping) throws XAException {
      validateNotMarkedForRollback(localTransaction);

      if (configuration.isOnePhaseCommit() || is1PcForAutoCommitTransaction(localTransaction)) {
         if (trace) log.tracef("Received prepare for tx: %s. Skipping call as 1PC will be used.", localTransaction);
         return XA_OK;
      }

      PrepareCommand prepareCommand = commandCreator.createPrepareCommand(localTransaction.getGlobalTransaction(), localTransaction.getModifications());
      if (trace) log.tracef("Sending prepare command through the chain: %s", prepareCommand);

      LocalTxInvocationContext ctx = icc.createTxInvocationContext();
      prepareCommand.setReplayEntryWrapping(replayEntryWrapping);
      ctx.setLocalTransaction(localTransaction);
      try {
         invoker.invoke(ctx, prepareCommand);
         if (localTransaction.isReadOnly()) {
            if (trace) log.tracef("Readonly transaction: %s", localTransaction.getGlobalTransaction());
            // force a cleanup to release any objects held.  Some TMs don't call commit if it is a READ ONLY tx.  See ISPN-845
            commit(localTransaction, false);
            return XA_RDONLY;
         } else {
            txTable.localTransactionPrepared(localTransaction);
            return XA_OK;
         }
      } catch (Throwable e) {
         if (shuttingDown)
            log.trace("Exception while preparing back, probably because we're shutting down.");
         else
            log.error("Error while processing prepare", e);

         //rollback transaction before throwing the exception as there's no guarantee the TM calls XAResource.rollback
         //after prepare failed.
         rollback(localTransaction);
         // XA_RBROLLBACK tells the TM that we've rolled back already: the TM shouldn't call rollback after this.
         throw new XAException(XAException.XA_RBROLLBACK);
      }
   }

   public void commit(LocalTransaction localTransaction, boolean isOnePhase) throws XAException {
      if (trace) log.tracef("Committing transaction %s", localTransaction.getGlobalTransaction());
      LocalTxInvocationContext ctx = icc.createTxInvocationContext();
      ctx.setLocalTransaction(localTransaction);
      if (configuration.isOnePhaseCommit() || isOnePhase || is1PcForAutoCommitTransaction(localTransaction)) {
         validateNotMarkedForRollback(localTransaction);

         if (trace) log.trace("Doing an 1PC prepare call on the interceptor chain");
         PrepareCommand command = commandsFactory.buildPrepareCommand(localTransaction.getGlobalTransaction(), localTransaction.getModifications(), true);
         try {
            invoker.invoke(ctx, command);
         } catch (Throwable e) {
            handleCommitFailure(e, localTransaction);
         }
      } else {
         CommitCommand commitCommand = commandCreator.createCommitCommand(localTransaction.getGlobalTransaction());
         try {
            invoker.invoke(ctx, commitCommand);
            txTable.removeLocalTransaction(localTransaction);
         } catch (Throwable e) {
            handleCommitFailure(e, localTransaction);
         }
      }
   }

   public void rollback(LocalTransaction localTransaction) throws XAException {
      try {
         rollbackInternal(localTransaction);
      } catch (Throwable e) {
         if (shuttingDown)
            log.trace("Exception while rolling back, probably because we're shutting down.");
         else
            log.errorRollingBack(e);

         final Transaction transaction = localTransaction.getTransaction();
         //this might be possible if the cache has stopped and TM still holds a reference to the XAResource
         if (transaction != null) {
            txTable.failureCompletingTransaction(transaction);
         }
         throw new XAException(XAException.XAER_RMERR);
      }
   }

   private void handleCommitFailure(Throwable e, LocalTransaction localTransaction) throws XAException {
      log.errorProcessing1pcPrepareCommand(e);
      if (trace) log.tracef("Couldn't commit 1PC transaction %s, trying to rollback.", localTransaction);
      try {
         rollbackInternal(localTransaction);
      } catch (Throwable e1) {
         log.couldNotRollbackPrepared1PcTransaction(localTransaction, e1);
         // inform the TM that a resource manager error has occurred in the transaction branch (XAER_RMERR).
         throw new XAException(XAException.XAER_RMERR);
      } finally {
         txTable.failureCompletingTransaction(localTransaction.getTransaction());
      }
      throw new XAException(XAException.XA_HEURRB); //this is a heuristic rollback
   }

   private void rollbackInternal(LocalTransaction localTransaction) throws Throwable {
      if (trace) log.tracef("rollback transaction %s ", localTransaction.getGlobalTransaction());
      RollbackCommand rollbackCommand = commandsFactory.buildRollbackCommand(localTransaction.getGlobalTransaction());
      LocalTxInvocationContext ctx = icc.createTxInvocationContext();
      ctx.setLocalTransaction(localTransaction);
      invoker.invoke(ctx, rollbackCommand);
      txTable.removeLocalTransaction(localTransaction);
   }

   private void validateNotMarkedForRollback(LocalTransaction localTransaction) throws XAException {
      if (localTransaction.isMarkedForRollback()) {
         if (trace) log.tracef("Transaction already marked for rollback. Forcing rollback for %s", localTransaction);
         rollback(localTransaction);
         throw new XAException(XAException.XA_RBROLLBACK);
      }
   }

   private boolean is1PcForAutoCommitTransaction(LocalTransaction localTransaction) {
      return configuration.isUse1PcForAutoCommitTransactions() && localTransaction.isImplicitTransaction();
   }

   private static interface CommandCreator {
      CommitCommand createCommitCommand(GlobalTransaction gtx);
      PrepareCommand createPrepareCommand(GlobalTransaction gtx, List<WriteCommand> modifications);
   }
>>>>>>> 4972cfb5
}<|MERGE_RESOLUTION|>--- conflicted
+++ resolved
@@ -55,7 +55,6 @@
  */
 public class TransactionCoordinator {
 
-<<<<<<< HEAD
     private static final Log log = LogFactory.getLog(TransactionCoordinator.class);
     private CommandsFactory commandsFactory;
     private InvocationContextContainer icc;
@@ -63,6 +62,7 @@
     private TransactionTable txTable;
     private Configuration configuration;
     private CommandCreator commandCreator;
+    private volatile boolean shuttingDown = false;
 
     boolean trace;
 
@@ -75,6 +75,16 @@
         this.txTable = txTable;
         this.configuration = configuration;
         trace = log.isTraceEnabled();
+    }
+
+    @Start(priority = 1)
+    private void setStartStatus() {
+        shuttingDown = false;
+    }
+
+    @Stop(priority = 1)
+    private void setStopStatus() {
+        shuttingDown = true;
     }
 
     @Start
@@ -137,52 +147,13 @@
             } else {
                 txTable.localTransactionPrepared(localTransaction);
                 return XA_OK;
-=======
-   private static final Log log = LogFactory.getLog(TransactionCoordinator.class);
-   private CommandsFactory commandsFactory;
-   private InvocationContextContainer icc;
-   private InterceptorChain invoker;
-   private TransactionTable txTable;
-   private Configuration configuration;
-   private CommandCreator commandCreator;
-   private volatile boolean shuttingDown = false;
-
-   boolean trace;
-
-   @Inject
-   public void init(CommandsFactory commandsFactory, InvocationContextContainer icc, InterceptorChain invoker,
-                    TransactionTable txTable, Configuration configuration) {
-      this.commandsFactory = commandsFactory;
-      this.icc = icc;
-      this.invoker = invoker;
-      this.txTable = txTable;
-      this.configuration = configuration;
-      trace = log.isTraceEnabled();
-   }
-
-   @Start(priority = 1)
-   private void setStartStatus() {
-      shuttingDown = false;
-   }
-
-   @Stop(priority = 1)
-   private void setStopStatus() {
-      shuttingDown = true;
-   }
-
-   @Start
-   public void start() {
-      if (configuration.isWriteSkewCheck() && configuration.getTransactionLockingMode() == LockingMode.OPTIMISTIC
-            && configuration.isEnableVersioning()) {
-         // We need to create versioned variants of PrepareCommand and CommitCommand
-         commandCreator = new CommandCreator() {
-            @Override
-            public CommitCommand createCommitCommand(GlobalTransaction gtx) {
-               return commandsFactory.buildVersionedCommitCommand(gtx);
->>>>>>> 4972cfb5
             }
         } catch (Throwable e) {
-            log.error("Error while processing PrepareCommand", e);
+            if (shuttingDown)
+                log.trace("Exception while preparing back, probably because we're shutting down.");
+            else
+                log.error("Error while processing prepare", e);
+
             //rollback transaction before throwing the exception as there's no guarantee the TM calls XAResource.rollback
             //after prepare failed.
             rollback(localTransaction);
@@ -201,8 +172,7 @@
             validateNotMarkedForRollback(localTransaction);
 
             if (trace) log.trace("Doing an 1PC prepare call on the interceptor chain");
-            PrepareCommand command = commandsFactory.buildPrepareCommand(localTransaction.getGlobalTransaction(),
-                    localTransaction.getModifications(), true);
+            PrepareCommand command = commandsFactory.buildPrepareCommand(localTransaction.getGlobalTransaction(), localTransaction.getModifications(), true);
             //Pedro -- set total order
             command.setTotalOrdered(configuration.isTotalOrder());
             try {
@@ -225,13 +195,16 @@
         try {
             rollbackInternal(localTransaction);
         } catch (Throwable e) {
-            log.errorRollingBack(e);
+            if (shuttingDown)
+                log.trace("Exception while rolling back, probably because we're shutting down.");
+            else
+                log.errorRollingBack(e);
+
             final Transaction transaction = localTransaction.getTransaction();
             //this might be possible if the cache has stopped and TM still holds a reference to the XAResource
             if (transaction != null) {
                 txTable.failureCompletingTransaction(transaction);
             }
-<<<<<<< HEAD
             throw new XAException(XAException.XAER_RMERR);
         }
     }
@@ -282,136 +255,4 @@
         CommitCommand createCommitCommand(GlobalTransaction gtx);
         PrepareCommand createPrepareCommand(GlobalTransaction gtx, List<WriteCommand> modifications);
     }
-=======
-         };
-      }
-   }
-
-   public final int prepare(LocalTransaction localTransaction) throws XAException {
-      return prepare(localTransaction, false);
-   }
-
-   public final int prepare(LocalTransaction localTransaction, boolean replayEntryWrapping) throws XAException {
-      validateNotMarkedForRollback(localTransaction);
-
-      if (configuration.isOnePhaseCommit() || is1PcForAutoCommitTransaction(localTransaction)) {
-         if (trace) log.tracef("Received prepare for tx: %s. Skipping call as 1PC will be used.", localTransaction);
-         return XA_OK;
-      }
-
-      PrepareCommand prepareCommand = commandCreator.createPrepareCommand(localTransaction.getGlobalTransaction(), localTransaction.getModifications());
-      if (trace) log.tracef("Sending prepare command through the chain: %s", prepareCommand);
-
-      LocalTxInvocationContext ctx = icc.createTxInvocationContext();
-      prepareCommand.setReplayEntryWrapping(replayEntryWrapping);
-      ctx.setLocalTransaction(localTransaction);
-      try {
-         invoker.invoke(ctx, prepareCommand);
-         if (localTransaction.isReadOnly()) {
-            if (trace) log.tracef("Readonly transaction: %s", localTransaction.getGlobalTransaction());
-            // force a cleanup to release any objects held.  Some TMs don't call commit if it is a READ ONLY tx.  See ISPN-845
-            commit(localTransaction, false);
-            return XA_RDONLY;
-         } else {
-            txTable.localTransactionPrepared(localTransaction);
-            return XA_OK;
-         }
-      } catch (Throwable e) {
-         if (shuttingDown)
-            log.trace("Exception while preparing back, probably because we're shutting down.");
-         else
-            log.error("Error while processing prepare", e);
-
-         //rollback transaction before throwing the exception as there's no guarantee the TM calls XAResource.rollback
-         //after prepare failed.
-         rollback(localTransaction);
-         // XA_RBROLLBACK tells the TM that we've rolled back already: the TM shouldn't call rollback after this.
-         throw new XAException(XAException.XA_RBROLLBACK);
-      }
-   }
-
-   public void commit(LocalTransaction localTransaction, boolean isOnePhase) throws XAException {
-      if (trace) log.tracef("Committing transaction %s", localTransaction.getGlobalTransaction());
-      LocalTxInvocationContext ctx = icc.createTxInvocationContext();
-      ctx.setLocalTransaction(localTransaction);
-      if (configuration.isOnePhaseCommit() || isOnePhase || is1PcForAutoCommitTransaction(localTransaction)) {
-         validateNotMarkedForRollback(localTransaction);
-
-         if (trace) log.trace("Doing an 1PC prepare call on the interceptor chain");
-         PrepareCommand command = commandsFactory.buildPrepareCommand(localTransaction.getGlobalTransaction(), localTransaction.getModifications(), true);
-         try {
-            invoker.invoke(ctx, command);
-         } catch (Throwable e) {
-            handleCommitFailure(e, localTransaction);
-         }
-      } else {
-         CommitCommand commitCommand = commandCreator.createCommitCommand(localTransaction.getGlobalTransaction());
-         try {
-            invoker.invoke(ctx, commitCommand);
-            txTable.removeLocalTransaction(localTransaction);
-         } catch (Throwable e) {
-            handleCommitFailure(e, localTransaction);
-         }
-      }
-   }
-
-   public void rollback(LocalTransaction localTransaction) throws XAException {
-      try {
-         rollbackInternal(localTransaction);
-      } catch (Throwable e) {
-         if (shuttingDown)
-            log.trace("Exception while rolling back, probably because we're shutting down.");
-         else
-            log.errorRollingBack(e);
-
-         final Transaction transaction = localTransaction.getTransaction();
-         //this might be possible if the cache has stopped and TM still holds a reference to the XAResource
-         if (transaction != null) {
-            txTable.failureCompletingTransaction(transaction);
-         }
-         throw new XAException(XAException.XAER_RMERR);
-      }
-   }
-
-   private void handleCommitFailure(Throwable e, LocalTransaction localTransaction) throws XAException {
-      log.errorProcessing1pcPrepareCommand(e);
-      if (trace) log.tracef("Couldn't commit 1PC transaction %s, trying to rollback.", localTransaction);
-      try {
-         rollbackInternal(localTransaction);
-      } catch (Throwable e1) {
-         log.couldNotRollbackPrepared1PcTransaction(localTransaction, e1);
-         // inform the TM that a resource manager error has occurred in the transaction branch (XAER_RMERR).
-         throw new XAException(XAException.XAER_RMERR);
-      } finally {
-         txTable.failureCompletingTransaction(localTransaction.getTransaction());
-      }
-      throw new XAException(XAException.XA_HEURRB); //this is a heuristic rollback
-   }
-
-   private void rollbackInternal(LocalTransaction localTransaction) throws Throwable {
-      if (trace) log.tracef("rollback transaction %s ", localTransaction.getGlobalTransaction());
-      RollbackCommand rollbackCommand = commandsFactory.buildRollbackCommand(localTransaction.getGlobalTransaction());
-      LocalTxInvocationContext ctx = icc.createTxInvocationContext();
-      ctx.setLocalTransaction(localTransaction);
-      invoker.invoke(ctx, rollbackCommand);
-      txTable.removeLocalTransaction(localTransaction);
-   }
-
-   private void validateNotMarkedForRollback(LocalTransaction localTransaction) throws XAException {
-      if (localTransaction.isMarkedForRollback()) {
-         if (trace) log.tracef("Transaction already marked for rollback. Forcing rollback for %s", localTransaction);
-         rollback(localTransaction);
-         throw new XAException(XAException.XA_RBROLLBACK);
-      }
-   }
-
-   private boolean is1PcForAutoCommitTransaction(LocalTransaction localTransaction) {
-      return configuration.isUse1PcForAutoCommitTransactions() && localTransaction.isImplicitTransaction();
-   }
-
-   private static interface CommandCreator {
-      CommitCommand createCommitCommand(GlobalTransaction gtx);
-      PrepareCommand createPrepareCommand(GlobalTransaction gtx, List<WriteCommand> modifications);
-   }
->>>>>>> 4972cfb5
 }