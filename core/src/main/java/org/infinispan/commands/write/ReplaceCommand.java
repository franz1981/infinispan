/*
 * JBoss, Home of Professional Open Source
 * Copyright 2008, Red Hat Middleware LLC, and individual contributors
 * by the @authors tag. See the copyright.txt in the distribution for a
 * full listing of individual contributors.
 *
 * This is free software; you can redistribute it and/or modify it
 * under the terms of the GNU Lesser General Public License as
 * published by the Free Software Foundation; either version 2.1 of
 * the License, or (at your option) any later version.
 *
 * This software is distributed in the hope that it will be useful,
 * but WITHOUT ANY WARRANTY; without even the implied warranty of
 * MERCHANTABILITY or FITNESS FOR A PARTICULAR PURPOSE. See the GNU
 * Lesser General Public License for more details.
 *
 * You should have received a copy of the GNU Lesser General Public
 * License along with this software; if not, write to the Free
 * Software Foundation, Inc., 51 Franklin St, Fifth Floor, Boston, MA
 * 02110-1301 USA, or see the FSF site: http://www.fsf.org.
 */
package org.infinispan.commands.write;

import org.infinispan.commands.Visitor;
import org.infinispan.container.entries.MVCCEntry;
import org.infinispan.context.InvocationContext;
import org.infinispan.marshall.Ids;
import org.infinispan.marshall.Marshallable;
import org.infinispan.marshall.exts.ReplicableCommandExternalizer;


/**
 * @author Mircea.Markus@jboss.com
<<<<<<< HEAD
 * @author Galder Zamarre�o
=======
 * @author Galder Zamarreño
>>>>>>> b900e752
 * @since 4.0
 */
@Marshallable(externalizer = ReplicableCommandExternalizer.class, id = Ids.REPLACE_COMMAND)
public class ReplaceCommand extends AbstractDataWriteCommand {
   public static final byte COMMAND_ID = 11;

   Object oldValue;
   Object newValue;
   long lifespanMillis = -1;
   long maxIdleTimeMillis = -1;
   boolean successful = true;

   public ReplaceCommand() {
   }

   public ReplaceCommand(Object key, Object oldValue, Object newValue, long lifespanMillis, long maxIdleTimeMillis) {
      super(key);
      this.oldValue = oldValue;
      this.newValue = newValue;
      this.lifespanMillis = lifespanMillis;
      this.maxIdleTimeMillis = maxIdleTimeMillis;
   }

   public Object acceptVisitor(InvocationContext ctx, Visitor visitor) throws Throwable {
      return visitor.visitReplaceCommand(ctx, this);
   }

   public Object perform(InvocationContext ctx) throws Throwable {
      MVCCEntry e = (MVCCEntry) ctx.lookupEntry(key);
      if (e != null) {
         if (ctx.isOriginLocal()) {
<<<<<<< HEAD
        	 	//ISPN-514
            if (e.isNull() || e.getValue() == null) return returnValue(null, false);    

=======
            //ISPN-514
            if (e.isNull() || e.getValue() == null) return returnValue(null, false);    
            
>>>>>>> b900e752
            if (oldValue == null || oldValue.equals(e.getValue())) {
               Object old = e.setValue(newValue);
               e.setLifespan(lifespanMillis);
               e.setMaxIdle(maxIdleTimeMillis);
               return returnValue(old, true);
            }
            return returnValue(null, false);
         } else {
            // for remotely originating calls, this doesn't check the status of what is under the key at the moment
            Object old = e.setValue(newValue);
            e.setLifespan(lifespanMillis);
            e.setMaxIdle(maxIdleTimeMillis);
            return returnValue(old, true);
         }
      }

      return returnValue(null, false);
   }

   private Object returnValue(Object beingReplaced, boolean successful) {
      this.successful = successful;
      if (oldValue == null) {
         return beingReplaced;
      } else {
         return successful;
      }
   }

   public byte getCommandId() {
      return COMMAND_ID;
   }

   public Object[] getParameters() {
      return new Object[]{key, oldValue, newValue, lifespanMillis, maxIdleTimeMillis};
   }

   public void setParameters(int commandId, Object[] parameters) {
      if (commandId != COMMAND_ID) throw new IllegalArgumentException("Invalid method name");
      key = parameters[0];
      oldValue = parameters[1];
      newValue = parameters[2];
      lifespanMillis = (Long) parameters[3];
      maxIdleTimeMillis = (Long) parameters[4];
   }

   @Override
   public boolean equals(Object o) {
      if (this == o) return true;
      if (o == null || getClass() != o.getClass()) return false;
      if (!super.equals(o)) return false;

      ReplaceCommand that = (ReplaceCommand) o;

      if (lifespanMillis != that.lifespanMillis) return false;
      if (maxIdleTimeMillis != that.maxIdleTimeMillis) return false;
      if (newValue != null ? !newValue.equals(that.newValue) : that.newValue != null) return false;
      if (oldValue != null ? !oldValue.equals(that.oldValue) : that.oldValue != null) return false;

      return true;
   }

   @Override
   public int hashCode() {
      int result = super.hashCode();
      result = 31 * result + (oldValue != null ? oldValue.hashCode() : 0);
      result = 31 * result + (newValue != null ? newValue.hashCode() : 0);
      result = 31 * result + (int) (lifespanMillis ^ (lifespanMillis >>> 32));
      result = 31 * result + (int) (maxIdleTimeMillis ^ (maxIdleTimeMillis >>> 32));
      return result;
   }

   public boolean isSuccessful() {
      return successful;
   }

   public boolean isConditional() {
      return true;
   }

   public long getLifespanMillis() {
      return lifespanMillis;
   }

   public long getMaxIdleTimeMillis() {
      return maxIdleTimeMillis;
   }

   public Object getOldValue() {
      return oldValue;
   }

   public void setOldValue(Object oldValue) {
      this.oldValue = oldValue;
   }

   public Object getNewValue() {
      return newValue;
   }

   public void setNewValue(Object newValue) {
      this.newValue = newValue;
   }

   @Override
   public String toString() {
      return "ReplaceCommand{" +
            "oldValue=" + oldValue +
            ", newValue=" + newValue +
            ", successful=" + successful +
            '}';
   }
}<|MERGE_RESOLUTION|>--- conflicted
+++ resolved
@@ -31,11 +31,7 @@
 
 /**
  * @author Mircea.Markus@jboss.com
-<<<<<<< HEAD
- * @author Galder Zamarre�o
-=======
  * @author Galder Zamarreño
->>>>>>> b900e752
  * @since 4.0
  */
 @Marshallable(externalizer = ReplicableCommandExternalizer.class, id = Ids.REPLACE_COMMAND)
@@ -67,15 +63,9 @@
       MVCCEntry e = (MVCCEntry) ctx.lookupEntry(key);
       if (e != null) {
          if (ctx.isOriginLocal()) {
-<<<<<<< HEAD
-        	 	//ISPN-514
-            if (e.isNull() || e.getValue() == null) return returnValue(null, false);    
-
-=======
             //ISPN-514
             if (e.isNull() || e.getValue() == null) return returnValue(null, false);    
             
->>>>>>> b900e752
             if (oldValue == null || oldValue.equals(e.getValue())) {
                Object old = e.setValue(newValue);
                e.setLifespan(lifespanMillis);
