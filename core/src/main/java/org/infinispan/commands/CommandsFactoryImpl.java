--- conflicted
+++ resolved
@@ -364,18 +364,13 @@
       return new LockControlCommand(keys, cacheName, flags, implicit);
    }
 
-<<<<<<< HEAD
    public LockControlCommand buildLockControlCommand(Object key, boolean implicit, Set<Flag> flags) {
       return new LockControlCommand(key, cacheName, flags, implicit);
    }
 
-   public RehashControlCommand buildRehashControlCommand(RehashControlCommand.Type type, Address sender, int viewId) {
-      return new RehashControlCommand(cacheName, type, sender, viewId);
-=======
-      public StateTransferControlCommand
-      buildStateTransferCommand(StateTransferControlCommand.Type type, Address sender, int viewId) {
+   public StateTransferControlCommand buildStateTransferCommand(StateTransferControlCommand.Type type, Address sender,
+                                                                int viewId) {
       return new StateTransferControlCommand(cacheName, type, sender, viewId);
->>>>>>> a2154c7c
    }
 
    public StateTransferControlCommand buildStateTransferCommand(StateTransferControlCommand.Type type, Address sender,
