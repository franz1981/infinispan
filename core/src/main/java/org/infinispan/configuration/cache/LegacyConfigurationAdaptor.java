package org.infinispan.configuration.cache;

import java.util.Properties;

import org.infinispan.commons.hash.Hash;
import org.infinispan.config.Configuration;
import org.infinispan.config.Configuration.CacheMode;
import org.infinispan.config.CustomInterceptorConfig;
import org.infinispan.config.FluentConfiguration;
import org.infinispan.config.FluentConfiguration.CustomInterceptorPosition;
import org.infinispan.config.FluentConfiguration.IndexingConfig;
import org.infinispan.config.parsing.XmlConfigHelper;
import org.infinispan.configuration.cache.InterceptorConfiguration.Position;
import org.infinispan.distribution.ch.ConsistentHash;
import org.infinispan.interceptors.base.CommandInterceptor;
import org.infinispan.loaders.AbstractCacheLoaderConfig;
import org.infinispan.loaders.AbstractCacheStoreConfig;
import org.infinispan.loaders.CacheLoader;
import org.infinispan.loaders.CacheLoaderConfig;
import org.infinispan.loaders.CacheLoaderMetadata;
import org.infinispan.loaders.CacheStoreConfig;
import org.infinispan.loaders.file.FileCacheStoreConfig;
import org.infinispan.remoting.ReplicationQueue;
import org.infinispan.util.Util;

@SuppressWarnings("deprecation")
public class LegacyConfigurationAdaptor {
   private LegacyConfigurationAdaptor() {
      // Hide constructor
   }

<<<<<<< HEAD
    public static org.infinispan.config.Configuration adapt(org.infinispan.configuration.cache.Configuration config) {

        // Handle the case that null is passed in
        if (config == null)
            return null;

        FluentConfiguration legacy = new Configuration().fluent();

        legacy.clustering()
                .mode(CacheMode.valueOf(config.clustering().cacheMode().name()));

        if (!config.clustering().cacheMode().isSynchronous()) {
            legacy.clustering()
                    .async()
                    .asyncMarshalling(config.clustering().async().asyncMarshalling())
                    .replQueueClass(config.clustering().async().replQueue().getClass())
                    .replQueueInterval(config.clustering().async().replQueueInterval())
                    .replQueueMaxElements(config.clustering().async().replQueueMaxElements())
                    .useReplQueue(config.clustering().async().useReplQueue());
        }

        if (config.clustering().hash().consistentHash() != null) {
            legacy.clustering()
                    .hash()
                    .consistentHashClass(config.clustering().hash().consistentHash().getClass());

        }
        if (config.clustering().hash().hash() != null) {
            legacy.clustering()
                    .hash()
                    .hashFunctionClass(config.clustering().hash().hash().getClass());
        }
        legacy.clustering()
                .hash()
                .numOwners(config.clustering().hash().numOwners())
                .numVirtualNodes(config.clustering().hash().numVirtualNodes())
                .rehashEnabled(config.clustering().hash().rehashEnabled())
                .rehashRpcTimeout(config.clustering().hash().rehashRpcTimeout())
                .rehashWait(config.clustering().hash().rehashWait())
                .groups()
                .enabled(config.clustering().hash().groups().enabled())
                .groupers(config.clustering().hash().groups().groupers());

        if (config.clustering().l1().enabled()) {
            legacy.clustering()
                    .l1()
                    .invalidationThreshold(config.clustering().l1().invalidationThreshold())
                    .lifespan(config.clustering().l1().lifespan())
                    .onRehash(config.clustering().l1().onRehash());
        } else {
            legacy.clustering()
                    .l1()
                    .disable()
                    .onRehash(false);
        }

        legacy.clustering()
                .stateRetrieval()
                .fetchInMemoryState(config.clustering().stateTransfer().fetchInMemoryState())
                .timeout(config.clustering().stateTransfer().timeout())
                .chunkSize(config.clustering().stateTransfer().chunkSize());

        if (config.clustering().cacheMode().isSynchronous()) {
            legacy.clustering()
                    .sync()
                    .replTimeout(config.clustering().sync().replTimeout());
        }

        for (InterceptorConfiguration interceptor : config.customInterceptors().interceptors()) {
            CustomInterceptorPosition position = legacy.clustering()
                    .customInterceptors()
                            // TODO This seems to miss most of the parameters like after and before out?!?
                    .add(interceptor.interceptor());
            if (interceptor.after() != null)
                position.after(interceptor.after());
            if (interceptor.index() != -1)
                position.atIndex(interceptor.index());
            if (interceptor.before() != null)
                position.before(interceptor.before());
            if (interceptor.first())
                position.first();
            if (interceptor.last())
                position.last();
        }

        legacy.dataContainer()
                .dataContainer(config.dataContainer().dataContainer())
                .withProperties(config.dataContainer().properties());

        if (config.deadlockDetection().enabled()) {
            legacy.deadlockDetection()
                    .spinDuration(config.deadlockDetection().spinDuration());
        } else {
            legacy.deadlockDetection()
                    .disable();
        }

        legacy.eviction()
                .maxEntries(config.eviction().maxEntries())
                .strategy(config.eviction().strategy())
                .threadPolicy(config.eviction().threadPolicy());

        legacy.expiration()
                .lifespan(config.expiration().lifespan())
                .maxIdle(config.expiration().maxIdle())
                .reaperEnabled(config.expiration().reaperEnabled())
                .wakeUpInterval(config.expiration().wakeUpInterval());

        if (config.indexing().enabled()) {
            IndexingConfig indexing = legacy.indexing();
            indexing.indexLocalOnly(config.indexing().indexLocalOnly());
            indexing.withProperties(config.indexing().properties());
        }
        else
            legacy.indexing()
                    .disable();

        if (config.invocationBatching().enabled())
            legacy.invocationBatching();

        if (config.jmxStatistics().enabled())
            legacy.jmxStatistics();

        // TODO lazy deserialization?

        legacy.loaders()
                .passivation(config.loaders().passivation())
                .preload(config.loaders().preload())
                .shared(config.loaders().shared());

        for (AbstractLoaderConfiguration loader : config.loaders().cacheLoaders()) {
            CacheLoaderConfig clc = null;
            if (loader instanceof LoaderConfiguration) {
                CacheLoader cacheLoader = ((LoaderConfiguration) loader).cacheLoader();
                if (cacheLoader.getClass().isAnnotationPresent(CacheLoaderMetadata.class)) {
                    clc = Util.getInstance(cacheLoader.getClass().getAnnotation(CacheLoaderMetadata.class).configurationClass());
                } else {
                    AbstractCacheStoreConfig acsc = new AbstractCacheStoreConfig();
                    acsc.setCacheLoaderClassName(((LoaderConfiguration) loader).cacheLoader().getClass().getName());
                    clc = acsc;
                }

            } else if (loader instanceof FileCacheStoreConfiguration) {
                FileCacheStoreConfig fcsc = new FileCacheStoreConfig();
                clc = fcsc;
                String location = loader.properties().getProperty("location");
                if (location != null)
                    fcsc.location(location);
            }
=======
   public static org.infinispan.config.Configuration adapt(org.infinispan.configuration.cache.Configuration config) {
      
      // Handle the case that null is passed in
      if (config == null)
         return null;
      
      FluentConfiguration legacy = new Configuration().fluent();
      
      legacy.clustering()
         .mode(CacheMode.valueOf(config.clustering().cacheMode().name()));
      
      if (!config.clustering().cacheMode().isSynchronous()) {
         legacy.clustering()
            .async()
               .asyncMarshalling(config.clustering().async().asyncMarshalling())
               .replQueueClass(config.clustering().async().replQueue().getClass())
               .replQueueInterval(config.clustering().async().replQueueInterval())
               .replQueueMaxElements(config.clustering().async().replQueueMaxElements())
               .useReplQueue(config.clustering().async().useReplQueue());
      }
      
      if (config.clustering().hash().consistentHash() != null) {
         legacy.clustering()
            .hash()
               .consistentHashClass(config.clustering().hash().consistentHash().getClass());
      
      }
      if (config.clustering().hash().activated) {
         if (config.clustering().hash().hash() != null) {
            legacy.clustering()
               .hash()
                  .hashFunctionClass(config.clustering().hash().hash().getClass());
         }

         legacy.clustering()
            .hash()
               .numOwners(config.clustering().hash().numOwners())
               .numVirtualNodes(config.clustering().hash().numVirtualNodes())
               .rehashEnabled(config.clustering().hash().rehashEnabled())
               .rehashRpcTimeout(config.clustering().hash().rehashRpcTimeout())
               .rehashWait(config.clustering().hash().rehashWait())
               .groups()
                  .enabled(config.clustering().hash().groups().enabled())
                  .groupers(config.clustering().hash().groups().groupers());
      }

      if (config.clustering().l1().activated && config.clustering().l1().enabled()) {
         legacy.clustering()
            .l1()
               .invalidationThreshold(config.clustering().l1().invalidationThreshold())
               .lifespan(config.clustering().l1().lifespan())
               .onRehash(config.clustering().l1().onRehash());
      } else {
         legacy.clustering()
            .l1()
               .disable()
               .onRehash(false);
      }
      
      legacy.clustering()
         .stateRetrieval()
            .fetchInMemoryState(config.clustering().stateTransfer().fetchInMemoryState())
            .timeout(config.clustering().stateTransfer().timeout())
            .chunkSize(config.clustering().stateTransfer().chunkSize());
      
      if (config.clustering().cacheMode().isSynchronous()) {
         legacy.clustering()
            .sync()
               .replTimeout(config.clustering().sync().replTimeout());
      }
      
      for (InterceptorConfiguration interceptor : config.customInterceptors().interceptors()) {
         CustomInterceptorPosition position = legacy.customInterceptors()
            .add(interceptor.interceptor());
         if (interceptor.after() != null)
            position.after(interceptor.after());
         if (interceptor.index() > -1)
         position.atIndex(interceptor.index());
         if (interceptor.before() != null)
            position.before(interceptor.before());
         if (interceptor.first())
            position.first();
         if (interceptor.last())
            position.last();
      }
      
      legacy.dataContainer()
         .dataContainer(config.dataContainer().dataContainer())
         .withProperties(config.dataContainer().properties());
      
      if (config.deadlockDetection().enabled()) {
         legacy.deadlockDetection()
            .spinDuration(config.deadlockDetection().spinDuration());
      } else {
         legacy.deadlockDetection()
            .disable();
      }
      
      legacy.eviction()
         .maxEntries(config.eviction().maxEntries())
         .strategy(config.eviction().strategy())
         .threadPolicy(config.eviction().threadPolicy());
      
      legacy.expiration()
         .lifespan(config.expiration().lifespan())
         .maxIdle(config.expiration().maxIdle())
         .reaperEnabled(config.expiration().reaperEnabled())
         .wakeUpInterval(config.expiration().wakeUpInterval());
         
      if (config.indexing().enabled()) {
         IndexingConfig indexing = legacy.indexing();
         indexing.indexLocalOnly(config.indexing().indexLocalOnly());
         indexing.withProperties(config.indexing().properties());
      }
      else
         legacy.indexing()
            .disable();
         
      if (config.invocationBatching().enabled())
         legacy.invocationBatching();

      if (config.jmxStatistics().enabled())
         legacy.jmxStatistics();
      
      // TODO lazy deserialization?
      
      legacy.loaders()
         .passivation(config.loaders().passivation())
         .preload(config.loaders().preload())
         .shared(config.loaders().shared());

      for (AbstractLoaderConfiguration loader : config.loaders().cacheLoaders()) {
         CacheLoaderConfig clc = null;
         if (loader instanceof LoaderConfiguration) {
            CacheLoader cacheLoader = ((LoaderConfiguration) loader).cacheLoader();
            if (cacheLoader.getClass().isAnnotationPresent(CacheLoaderMetadata.class)) {
               clc = Util.getInstance(cacheLoader.getClass().getAnnotation(CacheLoaderMetadata.class).configurationClass());
            } else {
               AbstractCacheStoreConfig acsc = new AbstractCacheStoreConfig();
               acsc.setCacheLoaderClassName(((LoaderConfiguration) loader).cacheLoader().getClass().getName());
               clc = acsc;
            }
            
         } else if (loader instanceof FileCacheStoreConfiguration) {
            FileCacheStoreConfig fcsc = new FileCacheStoreConfig();
            clc = fcsc;
            FileCacheStoreConfiguration store = (FileCacheStoreConfiguration) loader;
            if (store.location() != null) {
               fcsc.location(store.location());
            }
            if (store.fsyncMode() != null) {
               fcsc.fsyncMode(FileCacheStoreConfig.FsyncMode.valueOf(store.fsyncMode().name()));
            }
            fcsc.fsyncInterval(store.fsyncInterval());
            fcsc.streamBufferSize(store.streamBufferSize());
         }
         if (clc instanceof CacheStoreConfig) {
            CacheStoreConfig csc = (CacheStoreConfig) clc;
            csc.fetchPersistentState(loader.fetchPersistentState());
            csc.ignoreModifications(loader.ignoreModifications());
            csc.purgeOnStartup(loader.purgeOnStartup());  
            csc.setPurgeSynchronously(loader.purgeSynchronously());
            csc.getAsyncStoreConfig().setEnabled(loader.async().enabled());
            csc.getAsyncStoreConfig().flushLockTimeout(loader.async().flushLockTimeout());
            csc.getAsyncStoreConfig().modificationQueueSize(loader.async().modificationQueueSize());
            csc.getAsyncStoreConfig().shutdownTimeout(loader.async().shutdownTimeout());
            csc.getAsyncStoreConfig().threadPoolSize(loader.async().threadPoolSize());
            
            csc.getSingletonStoreConfig().enabled(loader.singletonStore().enabled());
            csc.getSingletonStoreConfig().pushStateTimeout(loader.singletonStore().pushStateTimeout());
            csc.getSingletonStoreConfig().pushStateWhenCoordinator(loader.singletonStore().pushStateWhenCoordinator());
         }
         if (clc instanceof AbstractCacheStoreConfig) {
            AbstractCacheStoreConfig acsc = (AbstractCacheStoreConfig) clc;
            Properties p = loader.properties();
            acsc.setProperties(p);
            if (p != null) XmlConfigHelper.setValues(clc, p, false, true);
            if (loader instanceof LoaderConfiguration)
               acsc.purgerThreads(((LoaderConfiguration) loader).purgerThreads());
         }
         
         legacy.loaders().addCacheLoader(clc);
      }
      
      legacy.locking()
         .concurrencyLevel(config.locking().concurrencyLevel())
         .isolationLevel(config.locking().isolationLevel())
         .lockAcquisitionTimeout(config.locking().lockAcquisitionTimeout())
         .useLockStriping(config.locking().useLockStriping())
         .writeSkewCheck(config.locking().writeSkewCheck());
      
      if (config.storeAsBinary().enabled()) 
         legacy.storeAsBinary()
            .storeKeysAsBinary(config.storeAsBinary().storeKeysAsBinary())
            .storeValuesAsBinary(config.storeAsBinary().storeValuesAsBinary());
      else
         legacy.storeAsBinary()
            .disable();
   
      legacy.transaction()
         .autoCommit(config.transaction().autoCommit())
         .cacheStopTimeout((int) config.transaction().cacheStopTimeout())
         .eagerLockSingleNode(config.transaction().eagerLockingSingleNode())
         .lockingMode(config.transaction().lockingMode())
         .syncCommitPhase(config.transaction().syncCommitPhase())
         .syncRollbackPhase(config.transaction().syncRollbackPhase())
         .transactionManagerLookup(config.transaction().transactionManagerLookup())
         .transactionMode(config.transaction().transactionMode())
         .transactionSynchronizationRegistryLookup(config.transaction().transactionSynchronizationRegistryLookup())
         .useEagerLocking(config.transaction().useEagerLocking())
         .useSynchronization(config.transaction().useSynchronization())
         .use1PcForAutoCommitTransactions(config.transaction().use1PcForAutoCommitTransactions());
      
      if (config.transaction().recovery().enabled()) {
         legacy.transaction().recovery().recoveryInfoCacheName(config.transaction().recovery().recoveryInfoCacheName());
      }
        
      legacy.unsafe().unreliableReturnValues(config.unsafe().unreliableReturnValues());

      if (config.versioning().enabled()) {
         legacy.versioning()
               .enable()
               .versioningScheme(config.versioning().scheme());
      }
      
      return legacy.build();
   }
   
   public static org.infinispan.configuration.cache.Configuration adapt(org.infinispan.config.Configuration legacy) {
      
      // Handle the case that null is passed in
      if (legacy == null)
         return null;
      
      ConfigurationBuilder builder = new ConfigurationBuilder();
      
      builder.clustering()
         .cacheMode(org.infinispan.configuration.cache.CacheMode.valueOf(legacy.getCacheMode().name()));
      
      if (!legacy.getCacheMode().isSynchronous()) {
         if (legacy.isUseAsyncMarshalling())
            builder.clustering()
               .async()
                  .asyncMarshalling();
         else
            builder.clustering()
            .async()
               .syncMarshalling();

         builder.clustering()
            .async()
               .replQueue(Util.<ReplicationQueue>getInstance(legacy.getReplQueueClass(), legacy.getClassLoader()))
               .replQueueInterval(legacy.getReplQueueInterval())
               .replQueueMaxElements(legacy.getReplQueueMaxElements())
               .useReplQueue(legacy.isUseReplQueue());
      }
      
      if (legacy.isCustomConsistentHashClass()) {
         builder.clustering()
            .hash()
               .consistentHash(Util.<ConsistentHash>getInstance(legacy.getConsistentHashClass(), legacy.getClassLoader()));
      
      }
      if (legacy.isCustomHashFunctionClass()) {
         builder.clustering()
            .hash()
               .hash(Util.<Hash>getInstance(legacy.getHashFunctionClass(), legacy.getClassLoader()));
      }
      if (legacy.isHashActivated()) {
         builder.clustering()
            .hash()
               .numOwners(legacy.getNumOwners())
               .numVirtualNodes(legacy.getNumVirtualNodes())
               .rehashEnabled(legacy.isRehashEnabled())
               .rehashRpcTimeout(legacy.getRehashRpcTimeout())
               .rehashWait(legacy.getRehashWaitTime())
               .groups()
                  .enabled(legacy.isGroupsEnabled())
                  .withGroupers(legacy.getGroupers());
      }
      
      if (legacy.isL1CacheActivated()) {
         builder.clustering()
            .l1().enable()
               .invalidationThreshold(legacy.getL1InvalidationThreshold())
               .lifespan(legacy.getL1Lifespan())
               .onRehash(legacy.isL1OnRehash());
      } else {
         builder.clustering()
            .l1()
               .disable();
      }
      
      builder.clustering()
         .stateTransfer()
            .fetchInMemoryState(legacy.isFetchInMemoryState())
            .timeout(legacy.getStateRetrievalTimeout())
            .chunkSize(legacy.getStateRetrievalChunkSize());

      if (legacy.getCacheMode().isSynchronous()) {
         builder.clustering()
            .sync()
               .replTimeout(legacy.getSyncReplTimeout());
      }
      
      for (CustomInterceptorConfig interceptor : legacy.getCustomInterceptors()) {
         InterceptorConfigurationBuilder interceptorConfigurationBuilder = builder.clustering().customInterceptors().addInterceptor();
         if (interceptor.getAfter() != null && !interceptor.getAfter().isEmpty())
            interceptorConfigurationBuilder.after(Util.<CommandInterceptor>loadClass(interceptor.getAfter(), legacy.getClassLoader()));
         else if (interceptor.getBefore() != null && !interceptor.getBefore().isEmpty())
            interceptorConfigurationBuilder.before(Util.<CommandInterceptor>loadClass(interceptor.getBefore(), legacy.getClassLoader()));
         else if (!interceptor.getPositionAsString().equals(Position.OTHER_THAN_FIRST_OR_LAST.toString()))
            interceptorConfigurationBuilder.position(Position.valueOf(interceptor.getPositionAsString()));
         else 
            interceptorConfigurationBuilder.index(interceptor.getIndex());
      }
      
      builder.dataContainer()
         .dataContainer(legacy.getDataContainer())
         .withProperties(legacy.getDataContainerProperties());
      
      if (legacy.isDeadlockDetectionEnabled()) {
         builder.deadlockDetection().enable()
            .spinDuration(legacy.getDeadlockDetectionSpinDuration());
      } else {
         builder.deadlockDetection().disable();
      }
      
      builder.eviction()
         .maxEntries(legacy.getEvictionMaxEntries())
         .strategy(legacy.getEvictionStrategy())
         .threadPolicy(legacy.getEvictionThreadPolicy());
      
      builder.expiration()
         .lifespan(legacy.getExpirationLifespan())
         .maxIdle(legacy.getExpirationMaxIdle())
         .reaperEnabled(legacy.isExpirationReaperEnabled())
         .wakeUpInterval(legacy.getExpirationWakeUpInterval());
         
      if (legacy.isIndexingEnabled())
         builder.indexing().enable()
            .indexLocalOnly(legacy.isIndexLocalOnly());
      else
         builder.indexing().disable();
         
      if (legacy.isInvocationBatchingEnabled()) {
         builder.invocationBatching().enable();
      } else {
         builder.invocationBatching().disable();
      }

      builder.jmxStatistics().enabled(legacy.isExposeJmxStatistics());
      
      // TODO lazy deserialization?
      
      builder.loaders()
         .passivation(legacy.isCacheLoaderPassivation())
         .preload(legacy.isCacheLoaderPreload())
         .shared(legacy.isCacheLoaderShared());

      for (CacheLoaderConfig clc : legacy.getCacheLoaders()) {
         AbstractLoaderConfigurationBuilder loaderBuilder = null;
         if (clc instanceof FileCacheStoreConfig) {
            FileCacheStoreConfig csc = (FileCacheStoreConfig) clc;
            FileCacheStoreConfigurationBuilder fcsBuilder = builder.loaders().addFileCacheStore();
            fcsBuilder.fetchPersistentState(csc.isFetchPersistentState());
            fcsBuilder.ignoreModifications(csc.isIgnoreModifications());
            fcsBuilder.purgeOnStartup(csc.isPurgeOnStartup());
            fcsBuilder.purgerThreads(csc.getPurgerThreads());
            fcsBuilder.purgeSynchronously(csc.isPurgeSynchronously());
            fcsBuilder.location(csc.getLocation());
            fcsBuilder.fsyncInterval(csc.getFsyncInterval());
            fcsBuilder.fsyncMode(FileCacheStoreConfigurationBuilder.FsyncMode.valueOf(csc.getFsyncMode().name()));
            fcsBuilder.streamBufferSize(csc.getStreamBufferSize());
            loaderBuilder = fcsBuilder;
         } else {
            LoaderConfigurationBuilder tmpLoaderBuilder = builder.loaders().addCacheLoader();
            tmpLoaderBuilder.cacheLoader(Util.<CacheLoader>getInstance(clc.getCacheLoaderClassName(), legacy.getClassLoader()));
>>>>>>> 4972cfb5
            if (clc instanceof CacheStoreConfig) {
                CacheStoreConfig csc = (CacheStoreConfig) clc;
                csc.fetchPersistentState(loader.fetchPersistentState());
                csc.ignoreModifications(loader.ignoreModifications());
                csc.purgeOnStartup(loader.purgeOnStartup());
                csc.setPurgeSynchronously(loader.purgeSynchronously());
                csc.getAsyncStoreConfig().setEnabled(loader.async().enabled());
                csc.getAsyncStoreConfig().flushLockTimeout(loader.async().flushLockTimeout());
                csc.getAsyncStoreConfig().modificationQueueSize(loader.async().modificationQueueSize());
                csc.getAsyncStoreConfig().shutdownTimeout(loader.async().shutdownTimeout());
                csc.getAsyncStoreConfig().threadPoolSize(loader.async().threadPoolSize());

                csc.getSingletonStoreConfig().enabled(loader.singletonStore().enabled());
                csc.getSingletonStoreConfig().pushStateTimeout(loader.singletonStore().pushStateTimeout());
                csc.getSingletonStoreConfig().pushStateWhenCoordinator(loader.singletonStore().pushStateWhenCoordinator());
            }
            if (clc instanceof AbstractCacheStoreConfig) {
                AbstractCacheStoreConfig acsc = (AbstractCacheStoreConfig) clc;
                Properties p = loader.properties();
                acsc.setProperties(p);
                if (p != null) XmlConfigHelper.setValues(clc, p, false, true);
                if (loader instanceof LoaderConfiguration)
                    acsc.purgerThreads(((LoaderConfiguration) loader).purgerThreads());
            }

            legacy.loaders().addCacheLoader(clc);
        }

        legacy.locking()
                .concurrencyLevel(config.locking().concurrencyLevel())
                .isolationLevel(config.locking().isolationLevel())
                .lockAcquisitionTimeout(config.locking().lockAcquisitionTimeout())
                .useLockStriping(config.locking().useLockStriping())
                .writeSkewCheck(config.locking().writeSkewCheck());

        if (config.storeAsBinary().enabled())
            legacy.storeAsBinary()
                    .storeKeysAsBinary(config.storeAsBinary().storeKeysAsBinary())
                    .storeValuesAsBinary(config.storeAsBinary().storeValuesAsBinary());
        else
            legacy.storeAsBinary()
                    .disable();

        legacy.transaction()
                .autoCommit(config.transaction().autoCommit())
                .cacheStopTimeout((int) config.transaction().cacheStopTimeout())
                .eagerLockSingleNode(config.transaction().eagerLockingSingleNode())
                .lockingMode(config.transaction().lockingMode())
                .syncCommitPhase(config.transaction().syncCommitPhase())
                .syncRollbackPhase(config.transaction().syncRollbackPhase())
                .transactionManagerLookup(config.transaction().transactionManagerLookup())
                .transactionMode(config.transaction().transactionMode())
                .transactionSynchronizationRegistryLookup(config.transaction().transactionSynchronizationRegistryLookup())
                .useEagerLocking(config.transaction().useEagerLocking())
                .useSynchronization(config.transaction().useSynchronization())
                .use1PcForAutoCommitTransactions(config.transaction().use1PcForAutoCommitTransactions())
        //Pedro -- total order stuff
        .transactionProtocol(config.transaction().transactionProtocol())
                .transaction().totalOrderThreading().corePoolSize(config.transaction().totalOrderThreading()
                        .getCorePoolSize())
                .transaction().totalOrderThreading().maximumPoolSize(config.transaction().totalOrderThreading()
                        .getMaximumPoolSize())
                .transaction().totalOrderThreading().keepAliveTime(config.transaction().totalOrderThreading()
                        .getKeepAliveTime());

        if (config.transaction().recovery().enabled()) {
            legacy.transaction().recovery().recoveryInfoCacheName(config.transaction().recovery().recoveryInfoCacheName());
        }

        legacy.unsafe().unreliableReturnValues(config.unsafe().unreliableReturnValues());

        if (config.versioning().enabled()) {
            legacy.versioning()
                    .enable()
                    .versioningScheme(config.versioning().scheme());
        }

        return legacy.build();
    }

    public static org.infinispan.configuration.cache.Configuration adapt(org.infinispan.config.Configuration legacy) {

        // Handle the case that null is passed in
        if (legacy == null)
            return null;

        ConfigurationBuilder builder = new ConfigurationBuilder();

        builder.clustering()
                .cacheMode(org.infinispan.configuration.cache.CacheMode.valueOf(legacy.getCacheMode().name()));

        if (!legacy.getCacheMode().isSynchronous()) {
            if (legacy.isUseAsyncMarshalling())
                builder.clustering()
                        .async()
                        .replQueue(Util.<ReplicationQueue>getInstance(legacy.getReplQueueClass(), legacy.getClassLoader()))
                        .replQueueInterval(legacy.getReplQueueInterval())
                        .replQueueMaxElements(legacy.getReplQueueMaxElements());
        }

        if (legacy.getConsistentHashClass() != null) {
            builder.clustering()
                    .hash()
                    .consistentHash(Util.<ConsistentHash>getInstance(legacy.getConsistentHashClass(), legacy.getClassLoader()));

        }
        if (legacy.getHashFunctionClass() != null) {
            builder.clustering()
                    .hash()
                    .hash(Util.<Hash>getInstance(legacy.getHashFunctionClass(), legacy.getClassLoader()));
        }
        builder.clustering()
                .hash()
                .numOwners(legacy.getNumOwners())
                .numVirtualNodes(legacy.getNumVirtualNodes())
                .rehashEnabled(legacy.isRehashEnabled())
                .rehashRpcTimeout(legacy.getRehashRpcTimeout())
                .rehashWait(legacy.getRehashWaitTime())
                .groups()
                .enabled(legacy.isGroupsEnabled())
                .withGroupers(legacy.getGroupers());

        if (legacy.isL1CacheEnabled()) {
            builder.clustering()
                    .async()
                    .syncMarshalling();

            builder.clustering()
                    .async()
                    .replQueue(Util.<ReplicationQueue>getInstance(legacy.getReplQueueClass(), legacy.getClassLoader()))
                    .replQueueInterval(legacy.getReplQueueInterval())
                    .replQueueMaxElements(legacy.getReplQueueMaxElements())
                    .useReplQueue(legacy.isUseReplQueue());
        }

        if (legacy.hasConsistentHashClass()) {
            builder.clustering()
                    .hash()
                    .consistentHash(Util.<ConsistentHash>getInstance(legacy.getConsistentHashClass(), legacy.getClassLoader()));

        }
        if (legacy.getHashFunctionClass() != null) {
            builder.clustering()
                    .hash()
                    .hash(Util.<Hash>getInstance(legacy.getHashFunctionClass(), legacy.getClassLoader()));
        }
        builder.clustering()
                .hash()
                .numOwners(legacy.getNumOwners())
                .numVirtualNodes(legacy.getNumVirtualNodes())
                .rehashEnabled(legacy.isRehashEnabled())
                .rehashRpcTimeout(legacy.getRehashRpcTimeout())
                .rehashWait(legacy.getRehashWaitTime())
                .groups()
                .enabled(legacy.isGroupsEnabled())
                .withGroupers(legacy.getGroupers());

        if (legacy.isL1CacheEnabled()) {
            builder.clustering()
                    .l1().enable()
                    .invalidationThreshold(legacy.getL1InvalidationThreshold())
                    .lifespan(legacy.getL1Lifespan())
                    .onRehash(legacy.isL1OnRehash());
        } else {
            builder.clustering()
                    .l1()
                    .disable();
        }

        builder.clustering()
                .stateTransfer()
                .fetchInMemoryState(legacy.isFetchInMemoryState())
                .timeout(legacy.getStateRetrievalTimeout())
                .chunkSize(legacy.getStateRetrievalChunkSize());

        if (legacy.getCacheMode().isSynchronous()) {
            builder.clustering()
                    .sync()
                    .replTimeout(legacy.getSyncReplTimeout());
        }

        for (CustomInterceptorConfig interceptor : legacy.getCustomInterceptors()) {
            InterceptorConfigurationBuilder interceptorConfigurationBuilder = builder.clustering().customInterceptors().addInterceptor();
            if (interceptor.getAfter() != null && !interceptor.getAfter().isEmpty())
                interceptorConfigurationBuilder.after(Util.<CommandInterceptor>loadClass(interceptor.getAfter(), legacy.getClassLoader()));
            if (interceptor.getBefore() != null && !interceptor.getBefore().isEmpty())
                interceptorConfigurationBuilder.before(Util.<CommandInterceptor>loadClass(interceptor.getBefore(), legacy.getClassLoader()));
            interceptorConfigurationBuilder.index(interceptor.getIndex());
            interceptorConfigurationBuilder.interceptor(interceptor.getInterceptor());
            interceptorConfigurationBuilder.position(Position.valueOf(interceptor.getPositionAsString()));
        }

        builder.dataContainer()
                .dataContainer(legacy.getDataContainer())
                .withProperties(legacy.getDataContainerProperties());

        if (legacy.isDeadlockDetectionEnabled()) {
            builder.deadlockDetection().enable()
                    .spinDuration(legacy.getDeadlockDetectionSpinDuration());
        } else {
            builder.deadlockDetection().disable();
        }

        builder.eviction()
                .maxEntries(legacy.getEvictionMaxEntries())
                .strategy(legacy.getEvictionStrategy())
                .threadPolicy(legacy.getEvictionThreadPolicy());

        builder.expiration()
                .lifespan(legacy.getExpirationLifespan())
                .maxIdle(legacy.getExpirationMaxIdle())
                .reaperEnabled(legacy.isExpirationReaperEnabled())
                .wakeUpInterval(legacy.getExpirationWakeUpInterval());

        if (legacy.isIndexingEnabled())
            builder.indexing().enable()
                    .indexLocalOnly(legacy.isIndexLocalOnly());
        else
            builder.indexing().disable();

        if (legacy.isInvocationBatchingEnabled()) {
            builder.invocationBatching().enable();
        } else {
            builder.invocationBatching().disable();
        }

        builder.jmxStatistics().enabled(legacy.isExposeJmxStatistics());

        // TODO lazy deserialization?

        builder.loaders()
                .passivation(legacy.isCacheLoaderPassivation())
                .preload(legacy.isCacheLoaderPreload())
                .shared(legacy.isCacheLoaderShared());

        for (CacheLoaderConfig clc : legacy.getCacheLoaders()) {
            AbstractLoaderConfigurationBuilder loaderBuilder = null;
            if (clc instanceof FileCacheStoreConfig) {
                FileCacheStoreConfig csc = (FileCacheStoreConfig) clc;
                FileCacheStoreConfigurationBuilder fcsBuilder = builder.loaders().addFileCacheStore();
                fcsBuilder.fetchPersistentState(csc.isFetchPersistentState());
                fcsBuilder.ignoreModifications(csc.isIgnoreModifications());
                fcsBuilder.purgeOnStartup(csc.isPurgeOnStartup());
                fcsBuilder.purgerThreads(csc.getPurgerThreads());
                fcsBuilder.purgeSynchronously(csc.isPurgeSynchronously());
                fcsBuilder.location(csc.getLocation());
                fcsBuilder.fsyncInterval(csc.getFsyncInterval());
                fcsBuilder.fsyncMode(FileCacheStoreConfigurationBuilder.FsyncMode.valueOf(csc.getFsyncMode().toString()));
                loaderBuilder = fcsBuilder;
            } else {
                LoaderConfigurationBuilder tmpLoaderBuilder = builder.loaders().addCacheLoader();
                tmpLoaderBuilder.cacheLoader(Util.<CacheLoader>getInstance(clc.getCacheLoaderClassName(), legacy.getClassLoader()));
                if (clc instanceof CacheStoreConfig) {
                    CacheStoreConfig csc = (CacheStoreConfig) clc;
                    tmpLoaderBuilder.fetchPersistentState(csc.isFetchPersistentState());
                    tmpLoaderBuilder.ignoreModifications(csc.isIgnoreModifications());
                    tmpLoaderBuilder.purgeOnStartup(csc.isPurgeOnStartup());
                    tmpLoaderBuilder.purgerThreads(csc.getPurgerThreads());
                    tmpLoaderBuilder.purgeSynchronously(csc.isPurgeSynchronously());
                    loaderBuilder = tmpLoaderBuilder;
                }
                if (clc instanceof AbstractCacheStoreConfig) {
                    tmpLoaderBuilder.withProperties(((AbstractCacheLoaderConfig) clc).getProperties());
                }
            }
            if (clc instanceof CacheStoreConfig) {
                CacheStoreConfig csc = (CacheStoreConfig) clc;
                loaderBuilder.async().enabled(csc.getAsyncStoreConfig().isEnabled());
                loaderBuilder.async().flushLockTimeout(csc.getAsyncStoreConfig().getFlushLockTimeout());
                loaderBuilder.async().modificationQueueSize(csc.getAsyncStoreConfig().getModificationQueueSize());
                loaderBuilder.async().shutdownTimeout(csc.getAsyncStoreConfig().getShutdownTimeout());
                loaderBuilder.async().threadPoolSize(csc.getAsyncStoreConfig().getThreadPoolSize());
                loaderBuilder.singletonStore().enabled(csc.getSingletonStoreConfig().isSingletonStoreEnabled());
                loaderBuilder.singletonStore().pushStateTimeout(csc.getSingletonStoreConfig().getPushStateTimeout());
                loaderBuilder.singletonStore().pushStateWhenCoordinator(csc.getSingletonStoreConfig().isPushStateWhenCoordinator());
            }
        }

        builder.locking()
                .concurrencyLevel(legacy.getConcurrencyLevel())
                .isolationLevel(legacy.getIsolationLevel())
                .lockAcquisitionTimeout(legacy.getLockAcquisitionTimeout())
                .useLockStriping(legacy.isUseLockStriping())
                .writeSkewCheck(legacy.isWriteSkewCheck());

        if (legacy.isStoreAsBinary())
            builder.storeAsBinary().enable()
                    .storeKeysAsBinary(legacy.isStoreKeysAsBinary())
                    .storeValuesAsBinary(legacy.isStoreValuesAsBinary());
        else
            builder.storeAsBinary().disable();

        builder.transaction()
                .autoCommit(legacy.isTransactionAutoCommit())
                .cacheStopTimeout(legacy.getCacheStopTimeout())
                .eagerLockingSingleNode(legacy.isEagerLockSingleNode())
                .lockingMode(legacy.getTransactionLockingMode())
                .syncCommitPhase(legacy.isSyncCommitPhase())
                .syncRollbackPhase(legacy.isSyncRollbackPhase())
                .transactionManagerLookup(legacy.getTransactionManagerLookup())
                .transactionMode(legacy.getTransactionMode())
                .transactionSynchronizationRegistryLookup(legacy.getTransactionSynchronizationRegistryLookup())
                .useEagerLocking(legacy.isUseEagerLocking())
                .useSynchronization(legacy.isUseSynchronizationForTransactions())
        //Pedro -- total orde stuff
        .transactionProtocol(legacy.getTransactionProtocol())
                .totalOrderThreading().corePoolSize(legacy.getTOCorePoolSize())
                .totalOrderThreading().maximumPoolSize(legacy.getTOMaximumPoolSize())
                .totalOrderThreading().keepAliveTime(legacy.getTOKeepAliveTime());

        builder.transaction().recovery().enabled(legacy.isTransactionRecoveryEnabled());

        builder.unsafe().unreliableReturnValues(legacy.isUnsafeUnreliableReturnValues());

        return builder.build();
    }
}<|MERGE_RESOLUTION|>--- conflicted
+++ resolved
@@ -25,11 +25,10 @@
 
 @SuppressWarnings("deprecation")
 public class LegacyConfigurationAdaptor {
-   private LegacyConfigurationAdaptor() {
-      // Hide constructor
-   }
-
-<<<<<<< HEAD
+    private LegacyConfigurationAdaptor() {
+        // Hide constructor
+    }
+
     public static org.infinispan.config.Configuration adapt(org.infinispan.configuration.cache.Configuration config) {
 
         // Handle the case that null is passed in
@@ -57,23 +56,26 @@
                     .consistentHashClass(config.clustering().hash().consistentHash().getClass());
 
         }
-        if (config.clustering().hash().hash() != null) {
+        if (config.clustering().hash().activated) {
+            if (config.clustering().hash().hash() != null) {
+                legacy.clustering()
+                        .hash()
+                        .hashFunctionClass(config.clustering().hash().hash().getClass());
+            }
+
             legacy.clustering()
                     .hash()
-                    .hashFunctionClass(config.clustering().hash().hash().getClass());
-        }
-        legacy.clustering()
-                .hash()
-                .numOwners(config.clustering().hash().numOwners())
-                .numVirtualNodes(config.clustering().hash().numVirtualNodes())
-                .rehashEnabled(config.clustering().hash().rehashEnabled())
-                .rehashRpcTimeout(config.clustering().hash().rehashRpcTimeout())
-                .rehashWait(config.clustering().hash().rehashWait())
-                .groups()
-                .enabled(config.clustering().hash().groups().enabled())
-                .groupers(config.clustering().hash().groups().groupers());
-
-        if (config.clustering().l1().enabled()) {
+                    .numOwners(config.clustering().hash().numOwners())
+                    .numVirtualNodes(config.clustering().hash().numVirtualNodes())
+                    .rehashEnabled(config.clustering().hash().rehashEnabled())
+                    .rehashRpcTimeout(config.clustering().hash().rehashRpcTimeout())
+                    .rehashWait(config.clustering().hash().rehashWait())
+                    .groups()
+                    .enabled(config.clustering().hash().groups().enabled())
+                    .groupers(config.clustering().hash().groups().groupers());
+        }
+
+        if (config.clustering().l1().activated && config.clustering().l1().enabled()) {
             legacy.clustering()
                     .l1()
                     .invalidationThreshold(config.clustering().l1().invalidationThreshold())
@@ -99,13 +101,11 @@
         }
 
         for (InterceptorConfiguration interceptor : config.customInterceptors().interceptors()) {
-            CustomInterceptorPosition position = legacy.clustering()
-                    .customInterceptors()
-                            // TODO This seems to miss most of the parameters like after and before out?!?
+            CustomInterceptorPosition position = legacy.customInterceptors()
                     .add(interceptor.interceptor());
             if (interceptor.after() != null)
                 position.after(interceptor.after());
-            if (interceptor.index() != -1)
+            if (interceptor.index() > -1)
                 position.atIndex(interceptor.index());
             if (interceptor.before() != null)
                 position.before(interceptor.before());
@@ -175,390 +175,16 @@
             } else if (loader instanceof FileCacheStoreConfiguration) {
                 FileCacheStoreConfig fcsc = new FileCacheStoreConfig();
                 clc = fcsc;
-                String location = loader.properties().getProperty("location");
-                if (location != null)
-                    fcsc.location(location);
-            }
-=======
-   public static org.infinispan.config.Configuration adapt(org.infinispan.configuration.cache.Configuration config) {
-      
-      // Handle the case that null is passed in
-      if (config == null)
-         return null;
-      
-      FluentConfiguration legacy = new Configuration().fluent();
-      
-      legacy.clustering()
-         .mode(CacheMode.valueOf(config.clustering().cacheMode().name()));
-      
-      if (!config.clustering().cacheMode().isSynchronous()) {
-         legacy.clustering()
-            .async()
-               .asyncMarshalling(config.clustering().async().asyncMarshalling())
-               .replQueueClass(config.clustering().async().replQueue().getClass())
-               .replQueueInterval(config.clustering().async().replQueueInterval())
-               .replQueueMaxElements(config.clustering().async().replQueueMaxElements())
-               .useReplQueue(config.clustering().async().useReplQueue());
-      }
-      
-      if (config.clustering().hash().consistentHash() != null) {
-         legacy.clustering()
-            .hash()
-               .consistentHashClass(config.clustering().hash().consistentHash().getClass());
-      
-      }
-      if (config.clustering().hash().activated) {
-         if (config.clustering().hash().hash() != null) {
-            legacy.clustering()
-               .hash()
-                  .hashFunctionClass(config.clustering().hash().hash().getClass());
-         }
-
-         legacy.clustering()
-            .hash()
-               .numOwners(config.clustering().hash().numOwners())
-               .numVirtualNodes(config.clustering().hash().numVirtualNodes())
-               .rehashEnabled(config.clustering().hash().rehashEnabled())
-               .rehashRpcTimeout(config.clustering().hash().rehashRpcTimeout())
-               .rehashWait(config.clustering().hash().rehashWait())
-               .groups()
-                  .enabled(config.clustering().hash().groups().enabled())
-                  .groupers(config.clustering().hash().groups().groupers());
-      }
-
-      if (config.clustering().l1().activated && config.clustering().l1().enabled()) {
-         legacy.clustering()
-            .l1()
-               .invalidationThreshold(config.clustering().l1().invalidationThreshold())
-               .lifespan(config.clustering().l1().lifespan())
-               .onRehash(config.clustering().l1().onRehash());
-      } else {
-         legacy.clustering()
-            .l1()
-               .disable()
-               .onRehash(false);
-      }
-      
-      legacy.clustering()
-         .stateRetrieval()
-            .fetchInMemoryState(config.clustering().stateTransfer().fetchInMemoryState())
-            .timeout(config.clustering().stateTransfer().timeout())
-            .chunkSize(config.clustering().stateTransfer().chunkSize());
-      
-      if (config.clustering().cacheMode().isSynchronous()) {
-         legacy.clustering()
-            .sync()
-               .replTimeout(config.clustering().sync().replTimeout());
-      }
-      
-      for (InterceptorConfiguration interceptor : config.customInterceptors().interceptors()) {
-         CustomInterceptorPosition position = legacy.customInterceptors()
-            .add(interceptor.interceptor());
-         if (interceptor.after() != null)
-            position.after(interceptor.after());
-         if (interceptor.index() > -1)
-         position.atIndex(interceptor.index());
-         if (interceptor.before() != null)
-            position.before(interceptor.before());
-         if (interceptor.first())
-            position.first();
-         if (interceptor.last())
-            position.last();
-      }
-      
-      legacy.dataContainer()
-         .dataContainer(config.dataContainer().dataContainer())
-         .withProperties(config.dataContainer().properties());
-      
-      if (config.deadlockDetection().enabled()) {
-         legacy.deadlockDetection()
-            .spinDuration(config.deadlockDetection().spinDuration());
-      } else {
-         legacy.deadlockDetection()
-            .disable();
-      }
-      
-      legacy.eviction()
-         .maxEntries(config.eviction().maxEntries())
-         .strategy(config.eviction().strategy())
-         .threadPolicy(config.eviction().threadPolicy());
-      
-      legacy.expiration()
-         .lifespan(config.expiration().lifespan())
-         .maxIdle(config.expiration().maxIdle())
-         .reaperEnabled(config.expiration().reaperEnabled())
-         .wakeUpInterval(config.expiration().wakeUpInterval());
-         
-      if (config.indexing().enabled()) {
-         IndexingConfig indexing = legacy.indexing();
-         indexing.indexLocalOnly(config.indexing().indexLocalOnly());
-         indexing.withProperties(config.indexing().properties());
-      }
-      else
-         legacy.indexing()
-            .disable();
-         
-      if (config.invocationBatching().enabled())
-         legacy.invocationBatching();
-
-      if (config.jmxStatistics().enabled())
-         legacy.jmxStatistics();
-      
-      // TODO lazy deserialization?
-      
-      legacy.loaders()
-         .passivation(config.loaders().passivation())
-         .preload(config.loaders().preload())
-         .shared(config.loaders().shared());
-
-      for (AbstractLoaderConfiguration loader : config.loaders().cacheLoaders()) {
-         CacheLoaderConfig clc = null;
-         if (loader instanceof LoaderConfiguration) {
-            CacheLoader cacheLoader = ((LoaderConfiguration) loader).cacheLoader();
-            if (cacheLoader.getClass().isAnnotationPresent(CacheLoaderMetadata.class)) {
-               clc = Util.getInstance(cacheLoader.getClass().getAnnotation(CacheLoaderMetadata.class).configurationClass());
-            } else {
-               AbstractCacheStoreConfig acsc = new AbstractCacheStoreConfig();
-               acsc.setCacheLoaderClassName(((LoaderConfiguration) loader).cacheLoader().getClass().getName());
-               clc = acsc;
-            }
-            
-         } else if (loader instanceof FileCacheStoreConfiguration) {
-            FileCacheStoreConfig fcsc = new FileCacheStoreConfig();
-            clc = fcsc;
-            FileCacheStoreConfiguration store = (FileCacheStoreConfiguration) loader;
-            if (store.location() != null) {
-               fcsc.location(store.location());
-            }
-            if (store.fsyncMode() != null) {
-               fcsc.fsyncMode(FileCacheStoreConfig.FsyncMode.valueOf(store.fsyncMode().name()));
-            }
-            fcsc.fsyncInterval(store.fsyncInterval());
-            fcsc.streamBufferSize(store.streamBufferSize());
-         }
-         if (clc instanceof CacheStoreConfig) {
-            CacheStoreConfig csc = (CacheStoreConfig) clc;
-            csc.fetchPersistentState(loader.fetchPersistentState());
-            csc.ignoreModifications(loader.ignoreModifications());
-            csc.purgeOnStartup(loader.purgeOnStartup());  
-            csc.setPurgeSynchronously(loader.purgeSynchronously());
-            csc.getAsyncStoreConfig().setEnabled(loader.async().enabled());
-            csc.getAsyncStoreConfig().flushLockTimeout(loader.async().flushLockTimeout());
-            csc.getAsyncStoreConfig().modificationQueueSize(loader.async().modificationQueueSize());
-            csc.getAsyncStoreConfig().shutdownTimeout(loader.async().shutdownTimeout());
-            csc.getAsyncStoreConfig().threadPoolSize(loader.async().threadPoolSize());
-            
-            csc.getSingletonStoreConfig().enabled(loader.singletonStore().enabled());
-            csc.getSingletonStoreConfig().pushStateTimeout(loader.singletonStore().pushStateTimeout());
-            csc.getSingletonStoreConfig().pushStateWhenCoordinator(loader.singletonStore().pushStateWhenCoordinator());
-         }
-         if (clc instanceof AbstractCacheStoreConfig) {
-            AbstractCacheStoreConfig acsc = (AbstractCacheStoreConfig) clc;
-            Properties p = loader.properties();
-            acsc.setProperties(p);
-            if (p != null) XmlConfigHelper.setValues(clc, p, false, true);
-            if (loader instanceof LoaderConfiguration)
-               acsc.purgerThreads(((LoaderConfiguration) loader).purgerThreads());
-         }
-         
-         legacy.loaders().addCacheLoader(clc);
-      }
-      
-      legacy.locking()
-         .concurrencyLevel(config.locking().concurrencyLevel())
-         .isolationLevel(config.locking().isolationLevel())
-         .lockAcquisitionTimeout(config.locking().lockAcquisitionTimeout())
-         .useLockStriping(config.locking().useLockStriping())
-         .writeSkewCheck(config.locking().writeSkewCheck());
-      
-      if (config.storeAsBinary().enabled()) 
-         legacy.storeAsBinary()
-            .storeKeysAsBinary(config.storeAsBinary().storeKeysAsBinary())
-            .storeValuesAsBinary(config.storeAsBinary().storeValuesAsBinary());
-      else
-         legacy.storeAsBinary()
-            .disable();
-   
-      legacy.transaction()
-         .autoCommit(config.transaction().autoCommit())
-         .cacheStopTimeout((int) config.transaction().cacheStopTimeout())
-         .eagerLockSingleNode(config.transaction().eagerLockingSingleNode())
-         .lockingMode(config.transaction().lockingMode())
-         .syncCommitPhase(config.transaction().syncCommitPhase())
-         .syncRollbackPhase(config.transaction().syncRollbackPhase())
-         .transactionManagerLookup(config.transaction().transactionManagerLookup())
-         .transactionMode(config.transaction().transactionMode())
-         .transactionSynchronizationRegistryLookup(config.transaction().transactionSynchronizationRegistryLookup())
-         .useEagerLocking(config.transaction().useEagerLocking())
-         .useSynchronization(config.transaction().useSynchronization())
-         .use1PcForAutoCommitTransactions(config.transaction().use1PcForAutoCommitTransactions());
-      
-      if (config.transaction().recovery().enabled()) {
-         legacy.transaction().recovery().recoveryInfoCacheName(config.transaction().recovery().recoveryInfoCacheName());
-      }
-        
-      legacy.unsafe().unreliableReturnValues(config.unsafe().unreliableReturnValues());
-
-      if (config.versioning().enabled()) {
-         legacy.versioning()
-               .enable()
-               .versioningScheme(config.versioning().scheme());
-      }
-      
-      return legacy.build();
-   }
-   
-   public static org.infinispan.configuration.cache.Configuration adapt(org.infinispan.config.Configuration legacy) {
-      
-      // Handle the case that null is passed in
-      if (legacy == null)
-         return null;
-      
-      ConfigurationBuilder builder = new ConfigurationBuilder();
-      
-      builder.clustering()
-         .cacheMode(org.infinispan.configuration.cache.CacheMode.valueOf(legacy.getCacheMode().name()));
-      
-      if (!legacy.getCacheMode().isSynchronous()) {
-         if (legacy.isUseAsyncMarshalling())
-            builder.clustering()
-               .async()
-                  .asyncMarshalling();
-         else
-            builder.clustering()
-            .async()
-               .syncMarshalling();
-
-         builder.clustering()
-            .async()
-               .replQueue(Util.<ReplicationQueue>getInstance(legacy.getReplQueueClass(), legacy.getClassLoader()))
-               .replQueueInterval(legacy.getReplQueueInterval())
-               .replQueueMaxElements(legacy.getReplQueueMaxElements())
-               .useReplQueue(legacy.isUseReplQueue());
-      }
-      
-      if (legacy.isCustomConsistentHashClass()) {
-         builder.clustering()
-            .hash()
-               .consistentHash(Util.<ConsistentHash>getInstance(legacy.getConsistentHashClass(), legacy.getClassLoader()));
-      
-      }
-      if (legacy.isCustomHashFunctionClass()) {
-         builder.clustering()
-            .hash()
-               .hash(Util.<Hash>getInstance(legacy.getHashFunctionClass(), legacy.getClassLoader()));
-      }
-      if (legacy.isHashActivated()) {
-         builder.clustering()
-            .hash()
-               .numOwners(legacy.getNumOwners())
-               .numVirtualNodes(legacy.getNumVirtualNodes())
-               .rehashEnabled(legacy.isRehashEnabled())
-               .rehashRpcTimeout(legacy.getRehashRpcTimeout())
-               .rehashWait(legacy.getRehashWaitTime())
-               .groups()
-                  .enabled(legacy.isGroupsEnabled())
-                  .withGroupers(legacy.getGroupers());
-      }
-      
-      if (legacy.isL1CacheActivated()) {
-         builder.clustering()
-            .l1().enable()
-               .invalidationThreshold(legacy.getL1InvalidationThreshold())
-               .lifespan(legacy.getL1Lifespan())
-               .onRehash(legacy.isL1OnRehash());
-      } else {
-         builder.clustering()
-            .l1()
-               .disable();
-      }
-      
-      builder.clustering()
-         .stateTransfer()
-            .fetchInMemoryState(legacy.isFetchInMemoryState())
-            .timeout(legacy.getStateRetrievalTimeout())
-            .chunkSize(legacy.getStateRetrievalChunkSize());
-
-      if (legacy.getCacheMode().isSynchronous()) {
-         builder.clustering()
-            .sync()
-               .replTimeout(legacy.getSyncReplTimeout());
-      }
-      
-      for (CustomInterceptorConfig interceptor : legacy.getCustomInterceptors()) {
-         InterceptorConfigurationBuilder interceptorConfigurationBuilder = builder.clustering().customInterceptors().addInterceptor();
-         if (interceptor.getAfter() != null && !interceptor.getAfter().isEmpty())
-            interceptorConfigurationBuilder.after(Util.<CommandInterceptor>loadClass(interceptor.getAfter(), legacy.getClassLoader()));
-         else if (interceptor.getBefore() != null && !interceptor.getBefore().isEmpty())
-            interceptorConfigurationBuilder.before(Util.<CommandInterceptor>loadClass(interceptor.getBefore(), legacy.getClassLoader()));
-         else if (!interceptor.getPositionAsString().equals(Position.OTHER_THAN_FIRST_OR_LAST.toString()))
-            interceptorConfigurationBuilder.position(Position.valueOf(interceptor.getPositionAsString()));
-         else 
-            interceptorConfigurationBuilder.index(interceptor.getIndex());
-      }
-      
-      builder.dataContainer()
-         .dataContainer(legacy.getDataContainer())
-         .withProperties(legacy.getDataContainerProperties());
-      
-      if (legacy.isDeadlockDetectionEnabled()) {
-         builder.deadlockDetection().enable()
-            .spinDuration(legacy.getDeadlockDetectionSpinDuration());
-      } else {
-         builder.deadlockDetection().disable();
-      }
-      
-      builder.eviction()
-         .maxEntries(legacy.getEvictionMaxEntries())
-         .strategy(legacy.getEvictionStrategy())
-         .threadPolicy(legacy.getEvictionThreadPolicy());
-      
-      builder.expiration()
-         .lifespan(legacy.getExpirationLifespan())
-         .maxIdle(legacy.getExpirationMaxIdle())
-         .reaperEnabled(legacy.isExpirationReaperEnabled())
-         .wakeUpInterval(legacy.getExpirationWakeUpInterval());
-         
-      if (legacy.isIndexingEnabled())
-         builder.indexing().enable()
-            .indexLocalOnly(legacy.isIndexLocalOnly());
-      else
-         builder.indexing().disable();
-         
-      if (legacy.isInvocationBatchingEnabled()) {
-         builder.invocationBatching().enable();
-      } else {
-         builder.invocationBatching().disable();
-      }
-
-      builder.jmxStatistics().enabled(legacy.isExposeJmxStatistics());
-      
-      // TODO lazy deserialization?
-      
-      builder.loaders()
-         .passivation(legacy.isCacheLoaderPassivation())
-         .preload(legacy.isCacheLoaderPreload())
-         .shared(legacy.isCacheLoaderShared());
-
-      for (CacheLoaderConfig clc : legacy.getCacheLoaders()) {
-         AbstractLoaderConfigurationBuilder loaderBuilder = null;
-         if (clc instanceof FileCacheStoreConfig) {
-            FileCacheStoreConfig csc = (FileCacheStoreConfig) clc;
-            FileCacheStoreConfigurationBuilder fcsBuilder = builder.loaders().addFileCacheStore();
-            fcsBuilder.fetchPersistentState(csc.isFetchPersistentState());
-            fcsBuilder.ignoreModifications(csc.isIgnoreModifications());
-            fcsBuilder.purgeOnStartup(csc.isPurgeOnStartup());
-            fcsBuilder.purgerThreads(csc.getPurgerThreads());
-            fcsBuilder.purgeSynchronously(csc.isPurgeSynchronously());
-            fcsBuilder.location(csc.getLocation());
-            fcsBuilder.fsyncInterval(csc.getFsyncInterval());
-            fcsBuilder.fsyncMode(FileCacheStoreConfigurationBuilder.FsyncMode.valueOf(csc.getFsyncMode().name()));
-            fcsBuilder.streamBufferSize(csc.getStreamBufferSize());
-            loaderBuilder = fcsBuilder;
-         } else {
-            LoaderConfigurationBuilder tmpLoaderBuilder = builder.loaders().addCacheLoader();
-            tmpLoaderBuilder.cacheLoader(Util.<CacheLoader>getInstance(clc.getCacheLoaderClassName(), legacy.getClassLoader()));
->>>>>>> 4972cfb5
+                FileCacheStoreConfiguration store = (FileCacheStoreConfiguration) loader;
+                if (store.location() != null) {
+                    fcsc.location(store.location());
+                }
+                if (store.fsyncMode() != null) {
+                    fcsc.fsyncMode(FileCacheStoreConfig.FsyncMode.valueOf(store.fsyncMode().name()));
+                }
+                fcsc.fsyncInterval(store.fsyncInterval());
+                fcsc.streamBufferSize(store.streamBufferSize());
+            }
             if (clc instanceof CacheStoreConfig) {
                 CacheStoreConfig csc = (CacheStoreConfig) clc;
                 csc.fetchPersistentState(loader.fetchPersistentState());
@@ -615,14 +241,14 @@
                 .useEagerLocking(config.transaction().useEagerLocking())
                 .useSynchronization(config.transaction().useSynchronization())
                 .use1PcForAutoCommitTransactions(config.transaction().use1PcForAutoCommitTransactions())
-        //Pedro -- total order stuff
-        .transactionProtocol(config.transaction().transactionProtocol())
+                //Pedro -- total order stuff
+                .transactionProtocol(config.transaction().transactionProtocol())
                 .transaction().totalOrderThreading().corePoolSize(config.transaction().totalOrderThreading()
-                        .getCorePoolSize())
+                .getCorePoolSize())
                 .transaction().totalOrderThreading().maximumPoolSize(config.transaction().totalOrderThreading()
-                        .getMaximumPoolSize())
+                .getMaximumPoolSize())
                 .transaction().totalOrderThreading().keepAliveTime(config.transaction().totalOrderThreading()
-                        .getKeepAliveTime());
+                .getKeepAliveTime());
 
         if (config.transaction().recovery().enabled()) {
             legacy.transaction().recovery().recoveryInfoCacheName(config.transaction().recovery().recoveryInfoCacheName());
@@ -654,37 +280,11 @@
             if (legacy.isUseAsyncMarshalling())
                 builder.clustering()
                         .async()
-                        .replQueue(Util.<ReplicationQueue>getInstance(legacy.getReplQueueClass(), legacy.getClassLoader()))
-                        .replQueueInterval(legacy.getReplQueueInterval())
-                        .replQueueMaxElements(legacy.getReplQueueMaxElements());
-        }
-
-        if (legacy.getConsistentHashClass() != null) {
-            builder.clustering()
-                    .hash()
-                    .consistentHash(Util.<ConsistentHash>getInstance(legacy.getConsistentHashClass(), legacy.getClassLoader()));
-
-        }
-        if (legacy.getHashFunctionClass() != null) {
-            builder.clustering()
-                    .hash()
-                    .hash(Util.<Hash>getInstance(legacy.getHashFunctionClass(), legacy.getClassLoader()));
-        }
-        builder.clustering()
-                .hash()
-                .numOwners(legacy.getNumOwners())
-                .numVirtualNodes(legacy.getNumVirtualNodes())
-                .rehashEnabled(legacy.isRehashEnabled())
-                .rehashRpcTimeout(legacy.getRehashRpcTimeout())
-                .rehashWait(legacy.getRehashWaitTime())
-                .groups()
-                .enabled(legacy.isGroupsEnabled())
-                .withGroupers(legacy.getGroupers());
-
-        if (legacy.isL1CacheEnabled()) {
-            builder.clustering()
-                    .async()
-                    .syncMarshalling();
+                        .asyncMarshalling();
+            else
+                builder.clustering()
+                        .async()
+                        .syncMarshalling();
 
             builder.clustering()
                     .async()
@@ -694,29 +294,31 @@
                     .useReplQueue(legacy.isUseReplQueue());
         }
 
-        if (legacy.hasConsistentHashClass()) {
+        if (legacy.isCustomConsistentHashClass()) {
             builder.clustering()
                     .hash()
                     .consistentHash(Util.<ConsistentHash>getInstance(legacy.getConsistentHashClass(), legacy.getClassLoader()));
 
         }
-        if (legacy.getHashFunctionClass() != null) {
+        if (legacy.isCustomHashFunctionClass()) {
             builder.clustering()
                     .hash()
                     .hash(Util.<Hash>getInstance(legacy.getHashFunctionClass(), legacy.getClassLoader()));
         }
-        builder.clustering()
-                .hash()
-                .numOwners(legacy.getNumOwners())
-                .numVirtualNodes(legacy.getNumVirtualNodes())
-                .rehashEnabled(legacy.isRehashEnabled())
-                .rehashRpcTimeout(legacy.getRehashRpcTimeout())
-                .rehashWait(legacy.getRehashWaitTime())
-                .groups()
-                .enabled(legacy.isGroupsEnabled())
-                .withGroupers(legacy.getGroupers());
-
-        if (legacy.isL1CacheEnabled()) {
+        if (legacy.isHashActivated()) {
+            builder.clustering()
+                    .hash()
+                    .numOwners(legacy.getNumOwners())
+                    .numVirtualNodes(legacy.getNumVirtualNodes())
+                    .rehashEnabled(legacy.isRehashEnabled())
+                    .rehashRpcTimeout(legacy.getRehashRpcTimeout())
+                    .rehashWait(legacy.getRehashWaitTime())
+                    .groups()
+                    .enabled(legacy.isGroupsEnabled())
+                    .withGroupers(legacy.getGroupers());
+        }
+
+        if (legacy.isL1CacheActivated()) {
             builder.clustering()
                     .l1().enable()
                     .invalidationThreshold(legacy.getL1InvalidationThreshold())
@@ -744,11 +346,12 @@
             InterceptorConfigurationBuilder interceptorConfigurationBuilder = builder.clustering().customInterceptors().addInterceptor();
             if (interceptor.getAfter() != null && !interceptor.getAfter().isEmpty())
                 interceptorConfigurationBuilder.after(Util.<CommandInterceptor>loadClass(interceptor.getAfter(), legacy.getClassLoader()));
-            if (interceptor.getBefore() != null && !interceptor.getBefore().isEmpty())
+            else if (interceptor.getBefore() != null && !interceptor.getBefore().isEmpty())
                 interceptorConfigurationBuilder.before(Util.<CommandInterceptor>loadClass(interceptor.getBefore(), legacy.getClassLoader()));
-            interceptorConfigurationBuilder.index(interceptor.getIndex());
-            interceptorConfigurationBuilder.interceptor(interceptor.getInterceptor());
-            interceptorConfigurationBuilder.position(Position.valueOf(interceptor.getPositionAsString()));
+            else if (!interceptor.getPositionAsString().equals(Position.OTHER_THAN_FIRST_OR_LAST.toString()))
+                interceptorConfigurationBuilder.position(Position.valueOf(interceptor.getPositionAsString()));
+            else
+                interceptorConfigurationBuilder.index(interceptor.getIndex());
         }
 
         builder.dataContainer()
@@ -806,7 +409,8 @@
                 fcsBuilder.purgeSynchronously(csc.isPurgeSynchronously());
                 fcsBuilder.location(csc.getLocation());
                 fcsBuilder.fsyncInterval(csc.getFsyncInterval());
-                fcsBuilder.fsyncMode(FileCacheStoreConfigurationBuilder.FsyncMode.valueOf(csc.getFsyncMode().toString()));
+                fcsBuilder.fsyncMode(FileCacheStoreConfigurationBuilder.FsyncMode.valueOf(csc.getFsyncMode().name()));
+                fcsBuilder.streamBufferSize(csc.getStreamBufferSize());
                 loaderBuilder = fcsBuilder;
             } else {
                 LoaderConfigurationBuilder tmpLoaderBuilder = builder.loaders().addCacheLoader();
@@ -863,8 +467,8 @@
                 .transactionSynchronizationRegistryLookup(legacy.getTransactionSynchronizationRegistryLookup())
                 .useEagerLocking(legacy.isUseEagerLocking())
                 .useSynchronization(legacy.isUseSynchronizationForTransactions())
-        //Pedro -- total orde stuff
-        .transactionProtocol(legacy.getTransactionProtocol())
+                //Pedro -- total orde stuff
+                .transactionProtocol(legacy.getTransactionProtocol())
                 .totalOrderThreading().corePoolSize(legacy.getTOCorePoolSize())
                 .totalOrderThreading().maximumPoolSize(legacy.getTOMaximumPoolSize())
                 .totalOrderThreading().keepAliveTime(legacy.getTOKeepAliveTime());
