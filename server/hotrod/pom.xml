--- conflicted
+++ resolved
@@ -4,11 +4,7 @@
    <parent>
       <groupId>org.infinispan</groupId>
       <artifactId>infinispan-server-parent</artifactId>
-<<<<<<< HEAD
-      <version>5.1.0.CR2</version>
-=======
       <version>5.1.0.CR3</version>
->>>>>>> d1188bf8
       <relativePath>../pom.xml</relativePath>
    </parent>
 
